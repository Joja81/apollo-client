--- conflicted
+++ resolved
@@ -1,6 +1,5 @@
 # @apollo/client
 
-<<<<<<< HEAD
 ## 3.9.0-alpha.2
 
 ### Patch Changes
@@ -22,7 +21,7 @@
 - [#6701](https://github.com/apollographql/apollo-client/pull/6701) [`8d2b4e107`](https://github.com/apollographql/apollo-client/commit/8d2b4e107d7c21563894ced3a65d631183b58fd9) Thanks [@prowe](https://github.com/prowe)! - Ability to dynamically match mocks
 
   Adds support for a new property `MockedResponse.variableMatcher`: a predicate function that accepts a `variables` param. If `true`, the `variables` will be passed into the `ResultFunction` to help dynamically build a response.
-=======
+
 ## 3.8.6
 
 ### Patch Changes
@@ -36,7 +35,6 @@
   This will prevent the mocked `ApolloClient` instance from trying to connect to the DevTools, which would start a `setTimeout` that might keep running after a test has finished.
 
 - [#11206](https://github.com/apollographql/apollo-client/pull/11206) [`dd2ce7687`](https://github.com/apollographql/apollo-client/commit/dd2ce7687ae9afa399e950a523fc7330284c25fe) Thanks [@phryneas](https://github.com/phryneas)! - `cache.modify`: Less strict types & new dev runtime warnings.
->>>>>>> c8c76a52
 
 ## 3.8.5
 
