<<<<<<< HEAD
## Apollo Client 3.3.0 (not yet released)

## Bug Fixes

- Update `@wry/equality` to consider undefined properties equivalent to missing properties. <br/>
  [@benjamn](https://github.com/benjamn) in [#7108](https://github.com/apollographql/apollo-client/pull/7108)

- Prevent memory leaks involving unused `onBroadcast` function closure created in `ApolloClient` constructor. <br/>
  [@kamilkisiela](https://github.com/kamilkisiela) in [#7161](https://github.com/apollographql/apollo-client/pull/7161)

## Potentially breaking changes

- Ensure `cache.readQuery` and `cache.readFragment` always return `TData | null`, instead of throwing `MissingFieldError` exceptions when missing fields are encountered. <br/>
  [@benjamn](https://github.com/benjamn) in [#7098](https://github.com/apollographql/apollo-client/pull/7098)
  > Since this change converts prior exceptions to `null` returns, and since `null` was already a possible return value according to the `TData | null` return type, we are optimistic this change will be backwards compatible (as long as `null` was properly handled before), but **we need your beta feedback to be sure!**

- `HttpLink` will now automatically strip any unused `variables` before sending queries to the GraphQL server, since those queries are very likely to fail validation, according to the [All Variables Used](https://spec.graphql.org/draft/#sec-All-Variables-Used) rule in the GraphQL specification. If you depend on the preservation of unused variables, you can restore the previous behavior by passing `includeUnusedVariables: true` to the `HttpLink` constructor (which is typically passed as `options.link` to the `ApolloClient` constructor). <br/>
  [@benjamn](https://github.com/benjamn) in [#7127](https://github.com/apollographql/apollo-client/pull/7127)

- Ensure `MockLink` (used by `MockedProvider`) returns mock configuration errors (e.g. `No more mocked responses for the query ...`) through the Link's `Observable`, instead of throwing them. These errors are now available through the `error` property of a result. <br/>
  [@hwillson](https://github.com/hwillson) in [#7110](https://github.com/apollographql/apollo-client/pull/7110)
  > Returning mock configuration errors through the Link's `Observable` was the default behavior in Apollo Client 2.x. We changed it for 3, but the change has been problematic for those looking to migrate from 2.x to 3. We've decided to change this back with the understanding that not many people want or are relying on `MockLink`'s throwing exception approach. If you want to change this functionality, you can define custom error handling through `MockLink.setOnError`.

- Unsubscribing the last observer from an `ObservableQuery` will once again unsubscribe from the underlying network `Observable` in all cases, as in Apollo Client 2.x, allowing network requests to be cancelled by unsubscribing. <br/>
  [@javier-garcia-meteologica](https://github.com/javier-garcia-meteologica) in [#7165](https://github.com/apollographql/apollo-client/pull/7165) and [#7170](https://github.com/apollographql/apollo-client/pull/7170).

- The independent `QueryBaseOptions` and `ModifiableWatchQueryOptions` interface supertypes have been eliminated, and their fields are now defined by `QueryOptions`. <br/>
  [@DCtheTall](https://github.com/DCtheTall) in [#7136](https://github.com/apollographql/apollo-client/pull/7136)

## Improvements

- Support inheritance of type and field policies, according to `possibleTypes`. <br/>
  [@benjamn](https://github.com/benjamn) in [#7065](https://github.com/apollographql/apollo-client/pull/7065)

- Allow configuring custom `merge` functions, including the `merge: true` and `merge: false` shorthands, in type policies as well as field policies. <br/>
  [@benjamn](https://github.com/benjamn) in [#7070](https://github.com/apollographql/apollo-client/pull/7070)

- The verbosity of Apollo Client console messages can be globally adjusted using the `setLogVerbosity` function:
  ```ts
  import { setLogVerbosity } from "@apollo/client";
  setLogVerbosity("log"); // display all messages
  setLogVerbosity("warn"); // display only warnings and errors (default)
  setLogVerbosity("error"); // display only errors
  setLogVerbosity("silent"); // hide all console messages
  ```
  Remember that all logs, warnings, and errors are hidden in production. <br/>
  [@benjamn](https://github.com/benjamn) in [#7226](https://github.com/apollographql/apollo-client/pull/7226)

- Shallow-merge `options.variables` when combining existing or default options with newly-provided options, so new variables do not completely overwrite existing variables. <br/>
  [@amannn](https://github.com/amannn) in [#6927](https://github.com/apollographql/apollo-client/pull/6927)

- Avoid displaying `Cache data may be lost...` warnings for scalar field values that happen to be objects, such as JSON data. <br/>
  [@benjamn](https://github.com/benjamn) in [#7075](https://github.com/apollographql/apollo-client/pull/7075)

- In addition to the `result.data` property, `useQuery` and `useLazyQuery` will now provide a `result.previousData` property, which can be useful when a network request is pending and `result.data` is undefined, since `result.previousData` can be rendered instead of rendering an empty/loading state. <br/>
  [@hwillson](https://github.com/hwillson) in [#7082](https://github.com/apollographql/apollo-client/pull/7082)

- Provide default empty cache object for root IDs like `ROOT_QUERY`, to avoid differences in behavior before/after `ROOT_QUERY` data has been written into `InMemoryCache`. <br/>
  [@benjamn](https://github.com/benjamn) in [#7100](https://github.com/apollographql/apollo-client/pull/7100)

- The schema link package (`@apollo/client/link/schema`) will now validate incoming queries against its client-side schema, and return `errors` as a GraphQL server would. <br/>
  [@amannn](https://github.com/amannn) in [#7094](https://github.com/apollographql/apollo-client/pull/7094)

- Allow optional arguments in `keyArgs: [...]` arrays for `InMemoryCache` field policies. <br/>
  [@benjamn](https://github.com/benjamn) in [#7109](https://github.com/apollographql/apollo-client/pull/7109)
=======
## Apollo Client 3.2.6

## Bug Fixes

- Always consider singleton IDs like `ROOT_QUERY` and `ROOT_MUTATION` to be root IDs during `cache.gc` garbage collection, regardless of whether they have been retained or released. <br/>
  [@benjamn](https://github.com/benjamn) in [#7333](https://github.com/apollographql/apollo-client/pull/7333)
>>>>>>> 6e1e5ade

## Apollo Client 3.2.5

## Improvements

- Move `terser` dependency from `dependencies` to `devDependencies`. <br/>
  [@SimenB](https://github.com/SimenB) in [#7188](https://github.com/apollographql/apollo-client/pull/7188)

- Avoid all sub-package imports from the `graphql` npm package. <br/>
  [@stoically](https://github.com/stoically) in [#7185](https://github.com/apollographql/apollo-client/pull/7185)

## Apollo Client 3.2.4

## Improvements

- Update the `optimism` npm dependency to version 0.13.0 in order to use the new `optimistic.forget` method to fix a potential `cache.watch` memory leak. <br/>
  [@benjamn](https://github.com/benjamn) in [#7157](https://github.com/apollographql/apollo-client/pull/7157)

- Consider `cache.reset` a destructive method, like `cache.evict` and `cache.modify`. <br/>
  [@joshjg](https://github.com/joshjg) in [#7150](https://github.com/apollographql/apollo-client/pull/7150)

- Avoid refetching observerless queries with `reFetchObservableQueries`. <br/>
  [@joshjg](https://github.com/joshjg) in [#7146](https://github.com/apollographql/apollo-client/pull/7146)

## Apollo Client 3.2.3

## Improvements

- Default `args.offset` to zero in `offsetLimitPagination`. <br/>
  [@benjamn](https://github.com/benjamn) in [#7141](https://github.com/apollographql/apollo-client/pull/7141)

## Apollo Client 3.2.2

## Bug Fixes

- Undo `TEdgeWrapper` approach for `relayStylePagination`, introduced by [f41e9efc](https://github.com/apollographql/apollo-client/commit/f41e9efc9e061b80fe5019456c049a3c56661e87) in [#7023](https://github.com/apollographql/apollo-client/pull/7023), since it was an unintended breaking change for existing code that used `cache.modify` to interact with field data managed by `relayStylePagination`. <br/>
  [@benjamn](https://github.com/benjamn) in [#7103](https://github.com/apollographql/apollo-client/pull/7103)

## Apollo Client 3.2.1

## Bug Fixes

- Fix `relayStylePagination` to handle the possibility that edges might be normalized `Reference` objects (uncommon). <br/>
  [@anark](https://github.com/anark) and [@benjamn](https://github.com/benjamn) in [#7023](https://github.com/apollographql/apollo-client/pull/7023)

- Disable "Missing cache result fields" warnings when `returnPartialData` is `true`.  <br/>
  [@hwillson](https://github.com/hwillson) in [#7055](https://github.com/apollographql/apollo-client/pull/7055)

## Improvements

- Mark `subscriptions-transport-ws` `peerDependency` as optional. <br/>
  [@MasterOdin](https://github.com/MasterOdin) in [#7047](https://github.com/apollographql/apollo-client/pull/7047)

## Apollo Client 3.2.0

## Bug Fixes

- Use `options.nextFetchPolicy` internally to restore original `FetchPolicy` after polling with `fetchPolicy: "network-only"`, so that polling does not interfere with normal query watching. <br/>
  [@benjamn](https://github.com/benjamn) in [#6893](https://github.com/apollographql/apollo-client/pull/6893)

- Initialize `ObservableQuery` in `updateObservableQuery` even if `skip` is `true`. <br/>
  [@mu29](https://github.com/mu29) in [#6999](https://github.com/apollographql/apollo-client/pull/6999)

- Prevent full reobservation of queries affected by optimistic mutation updates, while still delivering results from the cache. <br/>
  [@benjamn](https://github.com/benjamn) in [#6854](https://github.com/apollographql/apollo-client/pull/6854)

## Improvements

- In TypeScript, all APIs that take `DocumentNode` parameters now may alternatively take `TypeDocumentNode<Data, Variables>`. This type has the same JavaScript representation but allows the APIs to infer the data and variable types instead of requiring you to specify types explicitly at the call site. <br/>
  [@dotansimha](https://github.com/dotansimha) in [#6720](https://github.com/apollographql/apollo-client/pull/6720)

- Bring back an improved form of heuristic fragment matching, by allowing `possibleTypes` to specify subtype regular expression strings, which count as matches if the written result object has all the fields expected for the fragment. <br/>
  [@benjamn](https://github.com/benjamn) in [#6901](https://github.com/apollographql/apollo-client/pull/6901)

- Allow `options.nextFetchPolicy` to be a function that takes the current `FetchPolicy` and returns a new (or the same) `FetchPolicy`, making `nextFetchPolicy` more suitable for global use in `defaultOptions.watchQuery`. <br/>
  [@benjamn](https://github.com/benjamn) in [#6893](https://github.com/apollographql/apollo-client/pull/6893)

- Implement `useReactiveVar` hook for consuming reactive variables in React components. <br/>
  [@benjamn](https://github.com/benjamn) in [#6867](https://github.com/apollographql/apollo-client/pull/6867)

- Move `apollo-link-persisted-queries` implementation to `@apollo/client/link/persisted-queries`. Try running our [automated imports transform](https://github.com/apollographql/apollo-client/tree/main/codemods/ac2-to-ac3) to handle this conversion, if you're using `apollo-link-persisted-queries`. <br/>
  [@hwillson](https://github.com/hwillson) in [#6837](https://github.com/apollographql/apollo-client/pull/6837)

- Disable feud-stopping logic after any `cache.evict` or `cache.modify` operation. <br/>
  [@benjamn](https://github.com/benjamn) in
  [#6817](https://github.com/apollographql/apollo-client/pull/6817) and
  [#6898](https://github.com/apollographql/apollo-client/pull/6898)

- Throw if `writeFragment` cannot identify `options.data` when no `options.id` provided. <br/>
  [@jcreighton](https://github.com/jcreighton) in [#6859](https://github.com/apollographql/apollo-client/pull/6859)

- Provide `options.storage` object to `cache.modify` functions, as provided to `read` and `merge` functions. <br/>
  [@benjamn](https://github.com/benjamn) in [#6991](https://github.com/apollographql/apollo-client/pull/6991)

- Allow `cache.modify` functions to return `details.INVALIDATE` (similar to `details.DELETE`) to invalidate the current field, causing affected queries to rerun, even if the field's value is unchanged. <br/>
  [@benjamn](https://github.com/benjamn) in [#6991](https://github.com/apollographql/apollo-client/pull/6991)

- Support non-default `ErrorPolicy` values (that is, `"ignore"` and `"all"`, in addition to the default value `"none"`) for mutations and subscriptions, like we do for queries. <br/>
  [@benjamn](https://github.com/benjamn) in [#7003](https://github.com/apollographql/apollo-client/pull/7003)

- Remove invariant forbidding a `FetchPolicy` of `cache-only` in `ObservableQuery#refetch`. <br/>
  [@benjamn](https://github.com/benjamn) in [ccb0a79a](https://github.com/apollographql/apollo-client/pull/6774/commits/ccb0a79a588721f08bf87a131c31bf37fa3238e5), fixing [#6702](https://github.com/apollographql/apollo-client/issues/6702)

## Apollo Client 3.1.5

## Bug Fixes

- Make `ApolloQueryResult.data` field non-optional again. <br/>
  [@benjamn](https://github.com/benjamn) in [#6997](https://github.com/apollographql/apollo-client/pull/6997)

## Improvements

- Allow querying `Connection` metadata without `args` in `relayStylePagination`. <br/>
  [@anark](https://github.com/anark) in [#6935](https://github.com/apollographql/apollo-client/pull/6935)

## Apollo Client 3.1.4

## Bug Fixes

- Restrict root object identification to `ROOT_QUERY` (the ID corresponding to the root `Query` object), allowing `Mutation` and `Subscription` as user-defined types. <br/>
  [@benjamn](https://github.com/benjamn) in [#6914](https://github.com/apollographql/apollo-client/pull/6914)

- Prevent crash when `pageInfo` and empty `edges` are received by `relayStylePagination`. <br/>
  [@fracmak](https://github.com/fracmak) in [#6918](https://github.com/apollographql/apollo-client/pull/6918)

## Apollo Client 3.1.3

## Bug Fixes

- Consider only `result.data` (rather than all properties of `result`) when settling cache feuds. <br/>
  [@danReynolds](https://github.com/danReynolds) in [#6777](https://github.com/apollographql/apollo-client/pull/6777)

## Improvements

- Provide [jscodeshift](https://www.npmjs.com/package/jscodeshift) transform for automatically converting Apollo Client 2.x `import` declarations to use Apollo Client 3.x packages. [Instructions](https://github.com/apollographql/apollo-client/tree/main/codemods/ac2-to-ac3). <br/>
  [@dminkovsky](https://github.com/dminkovsky) and [@jcreighton](https://github.com/jcreighton) in [#6486](https://github.com/apollographql/apollo-client/pull/6486)

## Apollo Client 3.1.2

## Bug Fixes

- Avoid making network requests when `skip` is `true`.  <br/>
  [@hwillson](https://github.com/hwillson) in [#6752](https://github.com/apollographql/apollo-client/pull/6752)

## Improvements

- Allow `SchemaLink.Options.context` function to be `async` (or return a `Promise`). <br/>
  [@benjamn](https://github.com/benjamn) in [#6735](https://github.com/apollographql/apollo-client/pull/6735)

## Apollo Client 3.1.1

## Bug Fixes

- Re-export cache types from `@apollo/client/core` (and thus also `@apollo/client`), again. <br/>
  [@benjamn](https://github.com/benjamn) in [#6725](https://github.com/apollographql/apollo-client/pull/6725)

## Apollo Client 3.1.0

## Bug Fixes

- Rework interdependencies between `@apollo/client/*` entry points, so that CommonJS and ESM modules are supported equally well, without any duplication of shared code. <br/>
  [@benjamn](https://github.com/benjamn) in [#6656](https://github.com/apollographql/apollo-client/pull/6656) and
  [#6657](https://github.com/apollographql/apollo-client/pull/6657)

- Tolerate `!==` callback functions (like `onCompleted` and `onError`) in `useQuery` options, since those functions are almost always freshly evaluated each time `useQuery` is called. <br/>
  [@hwillson](https://github.com/hwillson) and [@benjamn](https://github.com/benjamn) in [#6588](https://github.com/apollographql/apollo-client/pull/6588)

- Respect `context.queryDeduplication` if provided, and otherwise fall back to `client.deduplication` (as before). <br/>
  [@igaloly](https://github.com/igaloly) in [#6261](https://github.com/apollographql/apollo-client/pull/6261) and
  [@Kujawadl](https://github.com/Kujawadl) in [#6526](https://github.com/apollographql/apollo-client/pull/6526)

- Refactor `ObservableQuery#getCurrentResult` to reenable immediate delivery of warm cache results. As part of this refactoring, the `ApolloCurrentQueryResult` type was eliminated in favor of `ApolloQueryResult`. <br/>
  [@benjamn](https://github.com/benjamn) in [#6710](https://github.com/apollographql/apollo-client/pull/6710)

- Avoid clobbering `defaultOptions` with `undefined` values. <br/>
  [@benjamn](https://github.com/benjamn) in [#6715](https://github.com/apollographql/apollo-client/pull/6715)

## Improvements

- Apollo Client will no longer modify `options.fetchPolicy` unless you pass `options.nextFetchPolicy` to request an explicit change in `FetchPolicy` after the current request. Although this is technically a breaking change, `options.nextFieldPolicy` makes it easy to restore the old behavior (by passing `cache-first`). <br/>
  [@benjamn](https://github.com/benjamn) in [#6712](https://github.com/apollographql/apollo-client/pull/6712), reverting [#6353](https://github.com/apollographql/apollo-client/pull/6353)

- Errors of the form `Invariant Violation: 42` thrown in production can now be looked up much more easily, by consulting the auto-generated `@apollo/client/invariantErrorCodes.js` file specific to your `@apollo/client` version. <br/>
  [@benjamn](https://github.com/benjamn) in [#6665](https://github.com/apollographql/apollo-client/pull/6665)

- Make the `client` field of the `MutationResult` type non-optional, since it is always provided. <br/>
  [@glasser](https://github.com/glasser) in [#6617](https://github.com/apollographql/apollo-client/pull/6617)

- Allow passing an asynchronous `options.renderFunction` to `getMarkupFromTree`. <br/>
  [@richardscarrott](https://github.com/richardscarrott) in [#6576](https://github.com/apollographql/apollo-client/pull/6576)

- Ergonomic improvements for `merge` and `keyArgs` functions in cache field policies. <br/>
  [@benjamn](https://github.com/benjamn) in [#6714](https://github.com/apollographql/apollo-client/pull/6714)

## Apollo Client 3.0.2

## Bug Fixes

- Avoid duplicating `graphql/execution/execute` dependency in CommonJS bundle for `@apollo/client/link/schema`, fixing `instanceof` errors reported in [#6621](https://github.com/apollographql/apollo-client/issues/6621) and [#6614](https://github.com/apollographql/apollo-client/issues/6614). <br/>
  [@benjamn](https://github.com/benjamn) in [#6624](https://github.com/apollographql/apollo-client/pull/6624)

## Apollo Client 3.0.1

## Bug Fixes

- Make sure `useQuery` `onCompleted` is not fired when `skip` is `true`. <br/>
  [@hwillson](https://github.com/hwillson) in [#6589](https://github.com/apollographql/apollo-client/pull/6589)

- Revert changes to `peerDependencies` in `package.json` ([#6594](https://github.com/apollographql/apollo-client/pull/6594)), which would have allowed using incompatible future versions of `graphql` and/or `react` due to overly-permissive `>=` version constraints. <br/>
  [@hwillson](https://github.com/hwillson) in [#6605](https://github.com/apollographql/apollo-client/pull/6605)

# Apollo Client 3.0.0

## Improvements

> ⚠️ **Note:** As of 3.0.0, Apollo Client uses a new package name: [`@apollo/client`](https://www.npmjs.com/package/@apollo/client)

### `ApolloClient`

- **[BREAKING]** `ApolloClient` is now only available as a named export. The default `ApolloClient` export has been removed. <br/>
  [@hwillson](https://github.com/hwillson) in [#5425](https://github.com/apollographql/apollo-client/pull/5425)

- **[BREAKING]** The `queryManager` property of `ApolloClient` instances is now marked as `private`, paving the way for a more aggressive redesign of its API.

- **[BREAKING]** Apollo Client will no longer deliver "stale" results to `ObservableQuery` consumers, but will instead log more helpful errors about which cache fields were missing. <br/>
  [@benjamn](https://github.com/benjamn) in [#6058](https://github.com/apollographql/apollo-client/pull/6058)

- **[BREAKING]** `ApolloError`'s thrown by Apollo Client no longer prefix error messages with `GraphQL error:` or `Network error:`. To differentiate between GraphQL/network errors, refer to `ApolloError`'s public `graphQLErrors` and `networkError` properties. <br/>
  [@lorensr](https://github.com/lorensr) in [#3892](https://github.com/apollographql/apollo-client/pull/3892)

- **[BREAKING]** Support for the `@live` directive has been removed, but might be restored in the future if a more thorough implementation is proposed. <br/>
  [@benjamn](https://github.com/benjamn) in [#6221](https://github.com/apollographql/apollo-client/pull/6221)

- **[BREAKING]** Apollo Client 2.x allowed `@client` fields to be passed into the `link` chain if `resolvers` were not set in the constructor. This allowed `@client` fields to be passed into Links like `apollo-link-state`. Apollo Client 3 enforces that `@client` fields are local only, meaning they are no longer passed into the `link` chain, under any circumstances.  <br/>
  [@hwillson](https://github.com/hwillson) in [#5982](https://github.com/apollographql/apollo-client/pull/5982)

- **[BREAKING?]** Refactor `QueryManager` to make better use of observables and enforce `fetchPolicy` more reliably. <br/>
  [@benjamn](https://github.com/benjamn) in [#6221](https://github.com/apollographql/apollo-client/pull/6221)

- The `updateQuery` function previously required by `fetchMore` has been deprecated with a warning, and will be removed in the next major version of Apollo Client. Please consider using a `merge` function to handle incoming data instead of relying on `updateQuery`. <br/>
  [@benjamn](https://github.com/benjamn) in [#6464](https://github.com/apollographql/apollo-client/pull/6464)

  - Helper functions for generating common pagination-related field policies may be imported from `@apollo/client/utilities`. The most basic helper is `concatPagination`, which emulates the concatenation behavior of typical `updateQuery` functions. A more sophisticated helper is `offsetLimitPagination`, which implements offset/limit-based pagination. If you are consuming paginated data from a Relay-friendly API, use `relayStylePagination`. Feel free to use [these helper functions](https://github.com/apollographql/apollo-client/blob/main/src/utilities/policies/pagination.ts) as inspiration for your own field policies, and/or modify them to suit your needs. <br/>
    [@benjamn](https://github.com/benjamn) in [#6465](https://github.com/apollographql/apollo-client/pull/6465)

- Updated to work with `graphql@15`.  <br/>
  [@durchanek](https://github.com/durchanek) in [#6194](https://github.com/apollographql/apollo-client/pull/6194) and [#6279](https://github.com/apollographql/apollo-client/pull/6279) <br/>
  [@hagmic](https://github.com/hagmic) in [#6328](https://github.com/apollographql/apollo-client/pull/6328)

- Apollo Link core and HTTP related functionality has been merged into `@apollo/client`. Functionality that was previously available through the `apollo-link`, `apollo-link-http-common` and `apollo-link-http` packages is now directly available from `@apollo/client` (e.g. `import { HttpLink } from '@apollo/client'`). The `ApolloClient` constructor has also been updated to accept new `uri`, `headers` and `credentials` options. If `uri` is specified, Apollo Client will take care of creating the necessary `HttpLink` behind the scenes. <br/>
  [@hwillson](https://github.com/hwillson) in [#5412](https://github.com/apollographql/apollo-client/pull/5412)

- The `gql` template tag should now be imported from the `@apollo/client` package, rather than the `graphql-tag` package. Although the `graphql-tag` package still works for now, future versions of `@apollo/client` may change the implementation details of `gql` without a major version bump. <br/>
  [@hwillson](https://github.com/hwillson) in [#5451](https://github.com/apollographql/apollo-client/pull/5451)

- `@apollo/client/core` can be used to import the Apollo Client core, which includes everything the main `@apollo/client` package does, except for all React related functionality.  <br/>
  [@kamilkisiela](https://github.com/kamilkisiela) in [#5541](https://github.com/apollographql/apollo-client/pull/5541)

- Several deprecated methods have been fully removed:
  - `ApolloClient#initQueryManager`
  - `QueryManager#startQuery`
  - `ObservableQuery#currentResult`

- Apollo Client now supports setting a new `ApolloLink` (or link chain) after `new ApolloClient()` has been called, using the `ApolloClient#setLink` method.  <br/>
  [@hwillson](https://github.com/hwillson) in [#6193](https://github.com/apollographql/apollo-client/pull/6193)

- The final time a mutation `update` function is called, it can no longer accidentally read optimistic data from other concurrent mutations, which ensures the use of optimistic updates has no lasting impact on the state of the cache after mutations have finished. <br/>
  [@benjamn](https://github.com/benjamn) in [#6551](https://github.com/apollographql/apollo-client/pull/6551)

- Apollo links that were previously maintained in https://github.com/apollographql/apollo-link have been merged into the Apollo Client project. They should be accessed using the new entry points listed in the [migration guide](./docs/source/migrating/apollo-client-3-migration.md).  <br/>
  [@hwillson](https://github.com/hwillson) in [#](TODO)

### `InMemoryCache`

> ⚠️ **Note:** `InMemoryCache` has been significantly redesigned and rewritten in Apollo Client 3.0. Please consult the [migration guide](https://www.apollographql.com/docs/react/v3.0-beta/migrating/apollo-client-3-migration/#cache-improvements) and read the new [documentation](https://www.apollographql.com/docs/react/v3.0-beta/caching/cache-configuration/) to understand everything that has been improved.

- The `InMemoryCache` constructor should now be imported directly from `@apollo/client`, rather than from a separate package. The `apollo-cache-inmemory` package is no longer supported.

  > The `@apollo/client/cache` entry point can be used to import `InMemoryCache` without importing other parts of the Apollo Client codebase. <br/>
    [@hwillson](https://github.com/hwillson) in [#5577](https://github.com/apollographql/apollo-client/pull/5577)

- **[BREAKING]** `FragmentMatcher`, `HeuristicFragmentMatcher`, and `IntrospectionFragmentMatcher` have all been removed. We now recommend using `InMemoryCache`’s `possibleTypes` option instead. For more information see the [Defining `possibleTypes` manually](https://www.apollographql.com/docs/react/v3.0-beta/data/fragments/#defining-possibletypes-manually) section of the docs. <br/>
  [@benjamn](https://github.com/benjamn) in [#5073](https://github.com/apollographql/apollo-client/pull/5073)

- **[BREAKING]** As promised in the [Apollo Client 2.6 blog post](https://blog.apollographql.com/whats-new-in-apollo-client-2-6-b3acf28ecad1), all cache results are now frozen/immutable. <br/>
  [@benjamn](https://github.com/benjamn) in [#5153](https://github.com/apollographql/apollo-client/pull/5153)

- **[BREAKING]** Eliminate "generated" cache IDs to avoid normalizing objects with no meaningful ID, significantly reducing cache memory usage. This might be a backwards-incompatible change if your code depends on the precise internal representation of normalized data in the cache. <br/>
  [@benjamn](https://github.com/benjamn) in [#5146](https://github.com/apollographql/apollo-client/pull/5146)

- **[BREAKING]** `InMemoryCache` will no longer merge the fields of written objects unless the objects are known to have the same identity, and the values of fields with the same name will not be recursively merged unless a custom `merge` function is defined by a field policy for that field, within a type policy associated with the `__typename` of the parent object. <br/>
  [@benjamn](https://github.com/benjamn) in [#5603](https://github.com/apollographql/apollo-client/pull/5603)

- **[BREAKING]** `InMemoryCache` now _throws_ when data with missing or undefined query fields is written into the cache, rather than just warning in development. <br/>
  [@benjamn](https://github.com/benjamn) in [#6055](https://github.com/apollographql/apollo-client/pull/6055)

- **[BREAKING]** `client|cache.writeData` have been fully removed. `writeData` usage is one of the easiest ways to turn faulty assumptions about how the cache represents data internally, into cache inconsistency and corruption. `client|cache.writeQuery`, `client|cache.writeFragment`, and/or `cache.modify` can be used to update the cache.  <br/>
  [@benjamn](https://github.com/benjamn) in [#5923](https://github.com/apollographql/apollo-client/pull/5923)

- `InMemoryCache` now supports tracing garbage collection and eviction. Note that the signature of the `evict` method has been simplified in a potentially backwards-incompatible way. <br/>
  [@benjamn](https://github.com/benjamn) in [#5310](https://github.com/apollographql/apollo-client/pull/5310)

  - **[beta-BREAKING]** Please note that the `cache.evict` method now requires `Cache.EvictOptions`, though it previously supported positional arguments as well. <br/>
    [@danReynolds](https://github.com/danReynolds) in [#6141](https://github.com/apollographql/apollo-client/pull/6141)
    [@benjamn](https://github.com/benjamn) in [#6364](https://github.com/apollographql/apollo-client/pull/6364)

  - Removing an entity object using the `cache.evict` method does not automatically remove dangling references to that entity elsewhere in the cache, but dangling references will be automatically filtered from lists whenever those lists are read from the cache. You can define a custom field `read` function to customize this behavior. See [#6412](https://github.com/apollographql/apollo-client/pull/6412), [#6425](https://github.com/apollographql/apollo-client/pull/6425), and [#6454](https://github.com/apollographql/apollo-client/pull/6454) for further explanation.

- Cache methods that would normally trigger a broadcast, like `cache.evict`, `cache.writeQuery`, and `cache.writeFragment`, can now be called with a named options object, which supports a `broadcast: boolean` property that can be used to silence the broadcast, for situations where you want to update the cache multiple times without triggering a broadcast each time. <br/>
  [@benjamn](https://github.com/benjamn) in [#6288](https://github.com/apollographql/apollo-client/pull/6288)

- `InMemoryCache` now `console.warn`s in development whenever non-normalized data is dangerously overwritten, with helpful links to documentation about normalization and custom `merge` functions. <br/>
  [@benjamn](https://github.com/benjamn) in [#6372](https://github.com/apollographql/apollo-client/pull/6372)

- The result caching system (introduced in [#3394](https://github.com/apollographql/apollo-client/pull/3394)) now tracks dependencies at the field level, rather than at the level of whole entity objects, allowing the cache to return identical (`===`) results much more often than before. <br/>
  [@benjamn](https://github.com/benjamn) in [#5617](https://github.com/apollographql/apollo-client/pull/5617)

- `InMemoryCache` now has a method called `modify` which can be used to update the value of a specific field within a specific entity object:
  ```ts
  cache.modify({
    id: cache.identify(post),
    fields: {
      comments(comments: Reference[], { readField }) {
        return comments.filter(comment => idToRemove !== readField("id", comment));
      },
    },
  });
  ```
  This API gracefully handles cases where multiple field values are associated with a single field name, and also removes the need for updating the cache by reading a query or fragment, modifying the result, and writing the modified result back into the cache. Behind the scenes, the `cache.evict` method is now implemented in terms of `cache.modify`. <br/>
  [@benjamn](https://github.com/benjamn) in [#5909](https://github.com/apollographql/apollo-client/pull/5909)
  and [#6178](https://github.com/apollographql/apollo-client/pull/6178)

- `InMemoryCache` provides a new API for storing client state that can be updated from anywhere:
  ```ts
  import { makeVar } from "@apollo/client"
  const v = makeVar(123)
  console.log(v()) // 123
  console.log(v(v() + 1)) // 124
  console.log(v()) // 124
  v("asdf") // TS type error
  ```
  These variables are _reactive_ in the sense that updating their values invalidates any previously cached query results that depended on the old values. <br/>
  [@benjamn](https://github.com/benjamn) in
  [#5799](https://github.com/apollographql/apollo-client/pull/5799),
  [#5976](https://github.com/apollographql/apollo-client/pull/5976), and
  [#6512](https://github.com/apollographql/apollo-client/pull/6512)

- Various cache read and write performance optimizations, cutting read and write times by more than 50% in larger benchmarks. <br/>
  [@benjamn](https://github.com/benjamn) in [#5948](https://github.com/apollographql/apollo-client/pull/5948)

- The `cache.readQuery` and `cache.writeQuery` methods now accept an `options.id` string, which eliminates most use cases for `cache.readFragment` and `cache.writeFragment`, and skips the implicit conversion of fragment documents to query documents performed by `cache.{read,write}Fragment`. <br/>
  [@benjamn](https://github.com/benjamn) in [#5930](https://github.com/apollographql/apollo-client/pull/5930)

- Support `cache.identify(entity)` for easily computing entity ID strings. <br/>
  [@benjamn](https://github.com/benjamn) in [#5642](https://github.com/apollographql/apollo-client/pull/5642)

- Support eviction of specific entity fields using `cache.evict(id, fieldName)`. <br/>
  [@benjamn](https://github.com/benjamn) in [#5643](https://github.com/apollographql/apollo-client/pull/5643)

- Make `InMemoryCache#evict` remove data from all `EntityStore` layers. <br/>
  [@benjamn](https://github.com/benjamn) in [#5773](https://github.com/apollographql/apollo-client/pull/5773)

- Stop paying attention to `previousResult` in `InMemoryCache`. <br/>
  [@benjamn](https://github.com/benjamn) in [#5644](https://github.com/apollographql/apollo-client/pull/5644)

- Improve optimistic update performance by limiting cache key diversity. <br/>
  [@benjamn](https://github.com/benjamn) in [#5648](https://github.com/apollographql/apollo-client/pull/5648)

- Custom field `read` functions can read from neighboring fields using the `readField(fieldName)` helper, and may also read fields from other entities by calling `readField(fieldName, objectOrReference)`. <br/>
  [@benjamn](https://github.com/benjamn) in [#5651](https://github.com/apollographql/apollo-client/pull/5651)

- Expose cache `modify` and `identify` to the mutate `update` function.  <br/>
  [@hwillson](https://github.com/hwillson) in [#5956](https://github.com/apollographql/apollo-client/pull/5956)

- Add a default `gc` implementation to `ApolloCache`.  <br/>
  [@justinwaite](https://github.com/justinwaite) in [#5974](https://github.com/apollographql/apollo-client/pull/5974)

### React

- **[BREAKING]** The `QueryOptions`, `MutationOptions`, and `SubscriptionOptions` React Apollo interfaces have been renamed to `QueryDataOptions`, `MutationDataOptions`, and `SubscriptionDataOptions` (to avoid conflicting with similarly named and exported Apollo Client interfaces).

- **[BREAKING]** Results with `loading: true` will no longer redeliver previous data, though they may provide partial data from the cache, when available. <br/>
  [@benjamn](https://github.com/benjamn) in [#6566](https://github.com/apollographql/apollo-client/pull/6566)

- **[BREAKING?]** Remove `fixPolyfills.ts`, except when bundling for React Native. If you have trouble with `Map` or `Set` operations due to frozen key objects in React Native, either update React Native to version 0.59.0 (or 0.61.x, if possible) or investigate why `fixPolyfills.native.js` is not included in your bundle. <br/>
  [@benjamn](https://github.com/benjamn) in [#5962](https://github.com/apollographql/apollo-client/pull/5962)

- The contents of the `@apollo/react-hooks` package have been merged into `@apollo/client`, enabling the following all-in-one `import`:
  ```ts
  import { ApolloClient, ApolloProvider, useQuery } from '@apollo/client';
  ```
  [@hwillson](https://github.com/hwillson) in [#5357](https://github.com/apollographql/apollo-client/pull/5357)

- React SSR features (previously accessed via `@apollo/react-ssr`) can now be accessed from the separate Apollo Client entry point of `@apollo/client/react/ssr`. These features are not included in the default `@apollo/client` bundle.  <br/>
  [@hwillson](https://github.com/hwillson) in [#6499](https://github.com/apollographql/apollo-client/pull/6499)

### General

- **[BREAKING]** Removed `graphql-anywhere` since it's no longer used by Apollo Client.  <br/>
  [@hwillson](https://github.com/hwillson) in [#5159](https://github.com/apollographql/apollo-client/pull/5159)

- **[BREAKING]** Removed `apollo-boost` since Apollo Client 3.0 provides a boost like getting started experience out of the box.  <br/>
  [@hwillson](https://github.com/hwillson) in [#5217](https://github.com/apollographql/apollo-client/pull/5217)

- **[BREAKING]** We are no longer exporting certain (intended to be) internal utilities. If you are depending on some of the lesser known exports from `apollo-cache`, `apollo-cache-inmemory`, or `apollo-utilities`, they may no longer be available from `@apollo/client`. <br/>
  [@hwillson](https://github.com/hwillson) in [#5437](https://github.com/apollographql/apollo-client/pull/5437) and [#5514](https://github.com/apollographql/apollo-client/pull/5514)

  > Utilities that were previously externally available through the `apollo-utilities` package are now only available by importing from `@apollo/client/utilities`. <br/>
    [@hwillson](https://github.com/hwillson) in [#5683](https://github.com/apollographql/apollo-client/pull/5683)

- Make sure all `graphql-tag` public exports are re-exported.  <br/>
  [@hwillson](https://github.com/hwillson) in [#5861](https://github.com/apollographql/apollo-client/pull/5861)

- Fully removed `prettier`. The Apollo Client team has decided to no longer automatically enforce code formatting across the codebase. In most cases existing code styles should be followed as much as possible, but this is not a hard and fast rule.  <br/>
  [@hwillson](https://github.com/hwillson) in [#5227](https://github.com/apollographql/apollo-client/pull/5227)

- Make sure `ApolloContext` plays nicely with IE11 when storing the shared context.  <br/>
  [@ms](https://github.com/ms) in [#5840](https://github.com/apollographql/apollo-client/pull/5840)

- Migrated React Apollo HOC and Components functionality into Apollo Client, making it accessible from `@apollo/client/react/components` and `@apollo/client/react/hoc` entry points.  <br/>
  [@hwillson](https://github.com/hwillson) in [#6558](https://github.com/apollographql/apollo-client/pull/6558)

- Support passing a `context` object through the link execution chain when using subscriptions.  <br/>
  [@sgtpepper43](https://github.com/sgtpepper43) in [#4925](https://github.com/apollographql/apollo-client/pull/4925)

- `MockSubscriptionLink` now supports multiple subscriptions.  <br/>
  [@dfrankland](https://github.com/dfrankland) in [#6081](https://github.com/apollographql/apollo-client/pull/6081)

### Bug Fixes

- `useMutation` adjustments to help avoid an infinite loop / too many renders issue, caused by unintentionally modifying the `useState` based mutation result directly.  <br/>
  [@hwillson](https://github/com/hwillson) in [#5770](https://github.com/apollographql/apollo-client/pull/5770)

- Missing `__typename` fields no longer cause the `InMemoryCache#diff` result to be marked `complete: false`, if those fields were added by `InMemoryCache#transformDocument` (which calls `addTypenameToDocument`). <br/>
  [@benjamn](https://github.com/benjamn) in [#5787](https://github.com/apollographql/apollo-client/pull/5787)

- Fixed an issue that allowed `@client @export` based queries to lead to extra unnecessary network requests being fired.  <br/>
  [@hwillson](https://github.com/hwillson) in [#5946](https://github.com/apollographql/apollo-client/pull/5946)

- Refined `useLazyQuery` types to help prevent runtime errors.  <br/>
  [@benmosher](https://github.com/benmosher) in [#5935](https://github.com/apollographql/apollo-client/pull/5935)

- Make sure `@client @export` variables used in watched queries are updated each time the query receives new data that changes the value of the `@export` variable.  <br/>
  [@hwillson](https://github.com/hwillson) in [#5986](https://github.com/apollographql/apollo-client/pull/5986)

- Ensure `useMutation` passes a defined `errorPolicy` option into its underlying `ApolloClient.mutate()` call.  <br/>
  [@jamesreggio](https://github.com/jamesreggio) in [#5863](https://github.com/apollographql/apollo-client/pull/5863)

- `useQuery`: Prevent new data re-render attempts during an existing render. This helps avoid React 16.13.0's "Cannot update a component from inside the function body of a different component" warning (https://github.com/facebook/react/pull/17099). <br/>
  [@hwillson](https://github.com/hwillson) in [#6107](https://github.com/apollographql/apollo-client/pull/6107)

- Expand `ApolloError` typings to include `ServerError` and `ServerParseError`.  <br/>
  [@dmarkow](https://github.com/dmarkow) in [#6319](https://github.com/apollographql/apollo-client/pull/6319)

- Fast responses received over the link chain will no longer conflict with `skip` settings.  <br/>
  [@hwillson](https://github.com/hwillson) in [#6587](https://github.com/apollographql/apollo-client/pull/6587)

## Apollo Client 2.6.8

### Apollo Client (2.6.8)

- Update the `fetchMore` type signature to accept `context`.  <br/>
  [@koenpunt](https://github.com/koenpunt) in [#5147](https://github.com/apollographql/apollo-client/pull/5147)

- Fix type for `Resolver` and use it in the definition of `Resolvers`. <br />
  [@peoplenarthax](https://github.com/peoplenarthax) in [#4943](https://github.com/apollographql/apollo-client/pull/4943)

- Local state resolver functions now receive a `fragmentMap: FragmentMap`
  object, in addition to the `field: FieldNode` object, via the `info`
  parameter. <br/>
  [@mjlyons](https://github.com/mjlyons) in [#5388](https://github.com/apollographql/apollo-client/pull/5388)

- Documentation updates. <br/>
  [@tomquirk](https://github.com/tomquirk) in [#5645](https://github.com/apollographql/apollo-client/pull/5645) <br/>
  [@Sequoia](https://github.com/Sequoia) in [#5641](https://github.com/apollographql/apollo-client/pull/5641) <br/>
  [@phryneas](https://github.com/phryneas) in [#5628](https://github.com/apollographql/apollo-client/pull/5628) <br/>
  [@AryanJ-NYC](https://github.com/AryanJ-NYC) in [#5560](https://github.com/apollographql/apollo-client/pull/5560)

### GraphQL Anywhere (4.2.6)

- Fix `filter` edge case involving `null`.  <br/>
  [@lifeiscontent](https://github.com/lifeiscontent) in [#5110](https://github.com/apollographql/apollo-client/pull/5110)

### Apollo Boost (0.4.7)

- Replace `GlobalFetch` reference with `WindowOrWorkerGlobalScope`.  <br/>
  [@abdonrd](https://github.com/abdonrd) in [#5373](https://github.com/apollographql/apollo-client/pull/5373)

- Add `assumeImmutableResults` typing to apollo boost `PresetConfig` interface. <br/>
  [@bencoullie](https://github.com/bencoullie) in [#5571](https://github.com/apollographql/apollo-client/pull/5571)

## Apollo Client (2.6.4)

### Apollo Client (2.6.4)

- Modify `ObservableQuery` to allow queries with `notifyOnNetworkStatusChange`
  to be notified when loading after an error occurs. <br />
  [@jasonpaulos](https://github.com/jasonpaulos) in [#4992](https://github.com/apollographql/apollo-client/pull/4992)

- Add `graphql` as a `peerDependency` of `apollo-cache` and
  `graphql-anywhere`.  <br/>
  [@ssalbdivad](https://github.com/ssalbdivad) in [#5081](https://github.com/apollographql/apollo-client/pull/5081)

- Documentation updates.  </br>
  [@raibima](https://github.com/raibima) in [#5132](https://github.com/apollographql/apollo-client/pull/5132)  <br/>
  [@hwillson](https://github.com/hwillson) in [#5141](https://github.com/apollographql/apollo-client/pull/5141)

## Apollo Client (2.6.3)

### Apollo Client (2.6.3)

- A new `ObservableQuery.resetQueryStoreErrors()` method is now available that
  can be used to clear out `ObservableQuery` query store errors.  <br/>
  [@hwillson](https://github.com/hwillson) in [#4941](https://github.com/apollographql/apollo-client/pull/4941)
- Documentation updates.  <br/>
  [@michael-watson](https://github.com/michael-watson) in [#4940](https://github.com/apollographql/apollo-client/pull/4940)  <br/>
  [@hwillson](https://github.com/hwillson) in [#4969](https://github.com/apollographql/apollo-client/pull/4969)


## Apollo Client (2.6.1)

### Apollo Utilities 1.3.2

- Reimplement `isEqual` without pulling in massive `lodash.isequal`. <br/>
  [@benjamn](https://github.com/benjamn) in [#4924](https://github.com/apollographql/apollo-client/pull/4924)

## Apollo Client (2.6.1)

- In all Apollo Client packages, the compilation of `lib/bundle.esm.js` to `lib/bundle.cjs.js` and `lib/bundle.umd.js` now uses Babel instead of Rollup, since Babel correctly compiles some [edge cases](https://github.com/apollographql/apollo-client/issues/4843#issuecomment-495717720) that neither Rollup nor TypeScript compile correctly. <br/>
  [@benjamn](https://github.com/benjamn) in [#4911](https://github.com/apollographql/apollo-client/pull/4911)

### Apollo Cache In-Memory 1.6.1

- Pretend that `__typename` exists on the root Query when matching fragments. <br/>
  [@benjamn](https://github.com/benjamn) in [#4853](https://github.com/apollographql/apollo-client/pull/4853)

### Apollo Utilities 1.3.1

- The `isEqual` function has been reimplemented using the `lodash.isequal` npm package, to better support circular references. Since the `lodash.isequal` package is already used by `react-apollo`, this change is likely to decrease total bundle size. <br/>
  [@capaj](https://github.com/capaj) in [#4915](https://github.com/apollographql/apollo-client/pull/4915)

## Apollo Client (2.6.0)

- In production, `invariant(condition, message)` failures will now include
  a unique error code that can be used to trace the error back to the
  point of failure. <br/>
  [@benjamn](https://github.com/benjamn) in [#4521](https://github.com/apollographql/apollo-client/pull/4521)

### Apollo Client 2.6.0

- If you can be sure your application code does not modify cache result objects (see `freezeResults` note below), you can unlock substantial performance improvements by communicating this assumption via
  ```ts
  new ApolloClient({ assumeImmutableResults: true })
  ```
  which allows the client to avoid taking defensive snapshots of past results using `cloneDeep`, as explained by [@benjamn](https://github.com/benjamn) in [#4543](https://github.com/apollographql/apollo-client/pull/4543).

- Identical overlapping queries are now deduplicated internally by `apollo-client`, rather than using the `apollo-link-dedup` package. <br/>
  [@benjamn](https://github.com/benjamn) in commit [7cd8479f](https://github.com/apollographql/apollo-client/pull/4586/commits/7cd8479f27ce38930f122e4f703c4081a75a63a7)

- The `FetchPolicy` type has been split into two types, so that passing `cache-and-network` to `ApolloClient#query` is now forbidden at the type level, whereas previously it was forbidden by a runtime `invariant` assertion:
  ```ts
  export type FetchPolicy =
    | 'cache-first'
    | 'network-only'
    | 'cache-only'
    | 'no-cache'
    | 'standby';

  export type WatchQueryFetchPolicy =
    | FetchPolicy
    | 'cache-and-network';
  ```
  The exception thrown if you ignore the type error has also been improved to explain the motivation behind this restriction. <br/>
  [Issue #3130 (comment)](https://github.com/apollographql/apollo-client/issues/3130#issuecomment-478409066) and commit [cf069bc7](github.com/apollographql/apollo-client/commit/cf069bc7ee6577092234b0eb0ac32e05d50f5a1c)

- Avoid updating (and later invalidating) cache watches when `fetchPolicy` is `'no-cache'`. <br/>
  [@bradleyayers](https://github.com/bradleyayers) in [PR #4573](https://github.com/apollographql/apollo-client/pull/4573), part of [issue #3452](https://github.com/apollographql/apollo-client/issues/3452)

- Remove temporary `queryId` after `fetchMore` completes. <br/>
  [@doomsower](https://github.com/doomsower) in [#4440](https://github.com/apollographql/apollo-client/pull/4440)

- Call `clearStore` callbacks after clearing store. <br/>
  [@ds8k](https://github.com/ds8k) in [#4695](https://github.com/apollographql/apollo-client/pull/4695)

- Perform all `DocumentNode` transforms once, and cache the results. <br/>
  [@benjamn](https://github.com/benjamn) in [#4601](https://github.com/apollographql/apollo-client/pull/4601)

- Accommodate `@client @export` variable changes in `ObservableQuery`. <br/>
  [@hwillson](https://github.com/hwillson) in [#4604](https://github.com/apollographql/apollo-client/pull/4604)

- Support the `returnPartialData` option for watched queries again. <br/>
  [@benjamn](https://github.com/benjamn) in [#4743](https://github.com/apollographql/apollo-client/pull/4743)

- Preserve `networkStatus` for incomplete `cache-and-network` queries. <br/>
  [@benjamn](https://github.com/benjamn) in [#4765](https://github.com/apollographql/apollo-client/pull/4765)

- Preserve `cache-and-network` `fetchPolicy` when refetching. <br/>
  [@benjamn](https://github.com/benjamn) in [#4840](https://github.com/apollographql/apollo-client/pull/4840)

- Update the React Native docs to remove the request for external example apps that we can link to. We're no longer going to manage a list of external example apps. <br />
  [@hwillson](https://github.com/hwillson) in [#4531](https://github.com/apollographql/apollo-client/pull/4531)

- Polling queries are no longer batched together, so their scheduling should be more predictable. <br/>
  [@benjamn](https://github.com/benjamn) in [#4800](https://github.com/apollographql/apollo-client/pull/4800)

### Apollo Cache In-Memory 1.6.0

- Support `new InMemoryCache({ freezeResults: true })` to help enforce immutability. <br/>
  [@benjamn](https://github.com/benjamn) in [#4514](https://github.com/apollographql/apollo-client/pull/4514)

- Allow `IntrospectionFragmentMatcher` to match fragments against the root `Query`, as `HeuristicFragmentMatcher` does. <br/>
  [@rynobax](https://github.com/rynobax) in [#4620](https://github.com/apollographql/apollo-client/pull/4620)

- Rerential identity (`===`) of arrays in cache results will now be preserved for unchanged data. <br/>
  [@benjamn](https://github.com/benjamn) in commit [f3091d6a](https://github.com/apollographql/apollo-client/pull/4586/commits/f3091d6a7e91be98549baea58903282cc540f460)

- Avoid adding `__typename` field to `@client` selection sets that have been `@export`ed as input variables. <br/>
  [@benjamn](https://github.com/benjamn) in [#4784](https://github.com/apollographql/apollo-client/pull/4784)

### GraphQL Anywhere 4.2.2

- The `graphql` function can now be configured to ignore `@include` and
  `@skip` directives (useful when walking a fragment to generate prop types
  or filter result data).  <br/>
  [@GreenGremlin](https://github.com/GreenGremlin) in [#4373](https://github.com/apollographql/apollo-client/pull/4373)


## Apollo Client 2.5.1

### apollo-client 2.5.1

- Fixes `A tuple type element list cannot be empty` issue.  <br/>
  [@benjamn](https://github.com/benjamn) in [#4502](https://github.com/apollographql/apollo-client/pull/4502)

### graphql-anywhere 4.2.1

- Adds back the missing `graphql-anywhere/lib/async` entry point.  <br/>
  [@benjamn](https://github.com/benjamn) in [#4503](https://github.com/apollographql/apollo-client/pull/4503)


## Apollo Client (2.5.0)

### Apollo Client (2.5.0)

- Introduces new local state management features (client-side schema
  and local resolver / `@client` support) and many overall code improvements,
  to help reduce the Apollo Client bundle size.  <br/>
  [#4361](https://github.com/apollographql/apollo-client/pull/4361)
- Revamped CJS and ESM bundling approach with Rollup.  <br/>
  [@rosskevin](https://github.com/rosskevin) in [#4261](https://github.com/apollographql/apollo-client/pull/4261)
- Fixes an issue where the `QueryManager` was accidentally returning cached
  data for `network-only` queries.  <br/>
  [@danilobuerger](https://github.com/danilobuerger) in [#4352](https://github.com/apollographql/apollo-client/pull/4352)
- Fixed an issue in the repo `.gitattributes` that was causing binary files
  to have their line endings adjusted, and cleaned up corrupted documentation
  images (ref: https://github.com/apollographql/apollo-client/pull/4232).  <br/>
  [@rajington](https://github.com/rajington) in [#4438](https://github.com/apollographql/apollo-client/pull/4438)
- Improve (and shorten) query polling implementation.  <br/>
  [PR #4337](https://github.com/apollographql/apollo-client/pull/4337)


## Apollo Client (2.4.13)

### Apollo Client (2.4.13)

- Resolve "invalidate" -> "invalidated" typo in `QueryManager`.  <br/>
  [@quazzie](https://github.com/quazzie) in [#4041](https://github.com/apollographql/apollo-client/pull/4041)

- Properly type `setQuery` and fix now typed callers.  <br/>
  [@danilobuerger](https://github.com/danilobuerger) in [#4369](https://github.com/apollographql/apollo-client/pull/4369)

- Align with the React Apollo decision that result `data` should be
  `TData | undefined` instead of `TData | {}`.  <br/>
  [@danilobuerger](https://github.com/danilobuerger) in [#4356](https://github.com/apollographql/apollo-client/pull/4356)

- Documentation updates.  <br/>
  [@danilobuerger](https://github.com/danilobuerger) in [#4340](https://github.com/apollographql/apollo-client/pull/4340)  <br />
  [@justyn-clark](https://github.com/justyn-clark) in [#4383](https://github.com/apollographql/apollo-client/pull/4383)  <br />
  [@jtassin](https://github.com/jtassin) in [#4287](https://github.com/apollographql/apollo-client/pull/4287)  <br />
  [@Gongreg](https://github.com/Gongreg) in [#4386](https://github.com/apollographql/apollo-client/pull/4386)  <br />
  [@davecardwell](https://github.com/davecardwell) in [#4399](https://github.com/apollographql/apollo-client/pull/4399)  <br />
  [@michaelknoch](https://github.com/michaelknoch) in [#4384](https://github.com/apollographql/apollo-client/pull/4384)  <br />

## Apollo Client (2.4.12)

### Apollo Client (2.4.12)

- Support `ApolloClient#stop` method for safe client disposal. <br/>
  [PR #4336](https://github.com/apollographql/apollo-client/pull/4336)

## Apollo Client (2.4.11)

- Added explicit dependencies on the
  [`tslib`](https://www.npmjs.com/package/tslib) package to all client
  packages to fix
  [Issue #4332](https://github.com/apollographql/apollo-client/issues/4332).

### Apollo Client (2.4.11)

- Reverted some breaking changes accidentally released in a patch version
  (2.4.10). [PR #4334](https://github.com/apollographql/apollo-client/pull/4334)

## Apollo Client (2.4.10)

### Apollo Client (2.4.10)

- The `apollo-client` package no longer exports a `printAST` function from
  `graphql/language/printer`. If you need this functionality, import it
  directly: `import { print } from "graphql/language/printer"`

- Query polling now uses a simpler scheduling strategy based on a single
  `setTimeout` interval rather than multiple `setInterval` timers. The new
  timer fires at the rate of the fastest polling interval, and queries
  with longer polling intervals fire whenever the time elapsed since they
  last fired exceeds their desired interval. <br/>
  [PR #4243](https://github.com/apollographql/apollo-client/pull/4243)

### Apollo Cache In-Memory (1.4.1)

- The `optimism` npm package has been updated to a version (0.6.9) that
  provides its own TypeScript declarations, which should fix problems like
  [Issue #4327](https://github.com/apollographql/apollo-client/issues/4327). <br/>
  [PR #4331](https://github.com/apollographql/apollo-client/pull/4331)

- Error messages involving GraphQL queries now print the queries using
  `JSON.stringify` instead of the `print` function exported by the
  `graphql` package, to avoid pulling unnecessary printing logic into your
  JavaScript bundle. <br/>
  [PR #4234](https://github.com/apollographql/apollo-client/pull/4234)

- The `QueryKeyMaker` abstraction has been removed, meaning that cache
  results for non-identical queries (or sub-queries) with equivalent
  structure will no longer be cached together. This feature was a nice
  optimization in certain specific use cases, but it was not worth the
  additional complexity or bundle size. <br/>
  [PR #4245](https://github.com/apollographql/apollo-client/pull/4245)

### Apollo Utilities (1.1.1)

- The `flattenSelections` helper function is no longer exported from
  `apollo-utilities`, since `getDirectiveNames` has been reimplemented
  without using `flattenSelections`, and `flattenSelections` has no clear
  purpose now. If you need the old functionality, use a visitor:
  ```ts
  import { visit } from "graphql/language/visitor";

  function flattenSelections(selection: SelectionNode) {
    const selections: SelectionNode[] = [];
    visit(selection, {
      SelectionSet(ss) {
        selections.push(...ss.selections);
      }
    });
    return selections;
  }
  ```

## Apollo Client (2.4.9)

### Apollo Client (2.4.9)

- Apollo Client has been updated to use `graphql` 14.x as a dev dependency.  <br/>
  [@hwillson](https://github.com/hwillson) in [#4233](https://github.com/apollographql/apollo-client/pull/4233)

- The `onClearStore` function can now be used to register callbacks that should
  be triggered when calling `clearStore`.  <br/>
  [@joe-re](https://github.com/joe-re) in [#4082](https://github.com/apollographql/apollo-client/pull/4082)

- Make `isApolloError` available for external use.  <br/>
  [@FredyC](https://github.com/FredyC) in [#4223](https://github.com/apollographql/apollo-client/pull/4223)

- The `QueryManager` now calls `complete` on the observables used by
  Apollo Client's Subscription handling. This gives finite subscriptions a
  chance to handle cleanup.  <br/>
  [@sujeetsr](https://github.com/sujeetsr) in [#4290](https://github.com/apollographql/apollo-client/pull/4290)

- Documentation updates.  <br/>
  [@lifedup](https://github.com/lifedup) in [#3931](https://github.com/apollographql/apollo-client/pull/3931)  <br />
  [@Dem0n3D](https://github.com/Dem0n3D) in [#4008](https://github.com/apollographql/apollo-client/pull/4008)  <br />
  [@anand-sundaram-zocdoc](https://github.com/anand-sundaram-zocdoc) in [#4009](https://github.com/apollographql/apollo-client/pull/4009)  <br />
  [@mattphoto](https://github.com/mattphoto) in [#4026](https://github.com/apollographql/apollo-client/pull/4026)  <br />
  [@birge](https://github.com/birge) in [#4029](https://github.com/apollographql/apollo-client/pull/4029)  <br />
  [@mxstbr](https://github.com/mxstbr) in [#4127](https://github.com/apollographql/apollo-client/pull/4127)  <br/>
  [@Caerbannog](https://github.com/Caerbannog) in [#4140](https://github.com/apollographql/apollo-client/pull/4140)  <br/>
  [@jedwards1211](https://github.com/jedwards1211) in [#4179](https://github.com/apollographql/apollo-client/pull/4179)  <br/>
  [@nutboltu](https://github.com/nutboltu) in [#4182](https://github.com/apollographql/apollo-client/pull/4182)  <br/>
  [@CarloPalinckx](https://github.com/CarloPalinckx) in [#4189](https://github.com/apollographql/apollo-client/pull/4189)  <br/>
  [@joebernard](https://github.com/joebernard) in [#4206](https://github.com/apollographql/apollo-client/pull/4206)  <br/>
  [@evans](https://github.com/evans) in [#4213](https://github.com/apollographql/apollo-client/pull/4213)  <br/>
  [@danilobuerger](https://github.com/danilobuerger) in [#4214](https://github.com/apollographql/apollo-client/pull/4214)  <br/>
  [@stubailo](https://github.com/stubailo) in [#4220](https://github.com/apollographql/apollo-client/pull/4220)  <br/>
  [@haysclark](https://github.com/haysclark) in [#4255](https://github.com/apollographql/apollo-client/pull/4255)  <br/>
  [@shelmire](https://github.com/shelmire) in [#4266](https://github.com/apollographql/apollo-client/pull/4266)  <br/>
  [@peggyrayzis](https://github.com/peggyrayzis) in [#4280](https://github.com/apollographql/apollo-client/pull/4280)  <br/>
  [@caydie-tran](https://github.com/caydie-tran) in [#4300](https://github.com/apollographql/apollo-client/pull/4300)

### Apollo Utilities (1.1.0)

- Transformation utilities have been refactored to work with `graphql` 14.x.
  GraphQL AST's are no longer being directly modified.  <br/>
  [@hwillson](https://github.com/hwillson) in [#4233](https://github.com/apollographql/apollo-client/pull/4233)

### Apollo Cache In-Memory (1.4.0)

- The speed and memory usage of optimistic reads and writes has been
  improved dramatically using a new layering technique that does not
  require copying the non-optimistic contents of the cache.  <br/>
  [PR #4319](https://github.com/apollographql/apollo-client/pull/4319/)

- The `RecordingCache` abstraction has been removed, and thus is no longer
  exported from `apollo-cache-inmemory`.  <br/>
  [PR #4319](https://github.com/apollographql/apollo-client/pull/4319/)

- Export the optimism `wrap` function using ES2015 export syntax, instead of
  CommonJS.  <br/>
  [@ardatan](https://github.com/ardatan) in [#4158](https://github.com/apollographql/apollo-client/pull/4158)

## Apollo Client (2.4.8)

### Apollo Client (2.4.8)

- Documentation and config updates.  <br/>
  [@justinanastos](https://github.com/justinanastos) in [#4187](https://github.com/apollographql/apollo-client/pull/4187)  <br/>
  [@PowerKiKi](https://github.com/PowerKiKi) in [#3693](https://github.com/apollographql/apollo-client/pull/3693)  <br/>
  [@nandito](https://github.com/nandito) in [#3865](https://github.com/apollographql/apollo-client/pull/3865)

- Schema/AST tranformation utilities have been updated to work properly with
  `@client` directives.  <br/>
  [@justinmakaila](https://github.com/justinmakaila) in [#3482](https://github.com/apollographql/apollo-client/pull/3482)

### Apollo Cache In-Memory (1.3.12)

- Avoid using `DepTrackingCache` for optimistic reads.
  [PR #4521](https://github.com/apollographql/apollo-client/pull/4251)

- When creating an `InMemoryCache` object, it's now possible to disable the
  result caching behavior introduced in [#3394](https://github.com/apollographql/apollo-client/pull/3394),
  either for diagnostic purposes or because the benefit of caching repeated
  reads is not worth the extra memory usage in your application:
  ```ts
  new InMemoryCache({
    resultCaching: false
  })
  ```
  Part of [PR #4521](https://github.com/apollographql/apollo-client/pull/4251).

## Apollo Client (2.4.7)

### Apollo Client (2.4.7)

- The `ApolloClient` constructor has been updated to accept `name` and
  `version` params, that can be used to support Apollo Server [Client Awareness](https://www.apollographql.com/docs/apollo-server/v2/features/metrics.html#Client-Awareness)
  functionality. These client awareness properties are passed into the
  defined Apollo Link chain, and are then ultimately sent out as custom
  headers with outgoing requests.  <br/>
  [@hwillson](https://github.com/hwillson) in [#4154](https://github.com/apollographql/apollo-client/pull/4154)

### Apollo Boost (0.1.22)

- No changes.

### Apollo Cache (1.1.21)

- No changes.

### Apollo Cache In-Memory (1.3.11)

- No changes.

### Apollo Utilities (1.0.26)

- No changes.

### Graphql Anywhere (4.1.23)

- No changes.


## Apollo Client (2.4.6)

### Apollo Cache In-Memory (1.3.10)

- Added some `return`s to prevent errors with `noImplicitReturns`
  TypeScript rule.
  [PR #4137](https://github.com/apollographql/apollo-client/pull/4137)

- Exclude the `src/` directory when publishing `apollo-cache-inmemory`.
  [Issue #4083](https://github.com/apollographql/apollo-client/issues/4083)

## Apollo Client (2.4.5)

- Optimistic tests cleanup.
  [PR #3834](https://github.com/apollographql/apollo-client/pull/3834) by
  [@joshribakoff](https://github.com/joshribakoff)

- Documentation updates.
  [PR #3840](https://github.com/apollographql/apollo-client/pull/3840) by
  [@chentsulin](https://github.com/chentsulin) and
  [PR #3844](https://github.com/apollographql/apollo-client/pull/3844) by
  [@lorensr](https://github.com/lorensr)

- Implement `ObservableQuery#isDifferentFromLastResult` to fix
  [Issue #4054](https://github.com/apollographql/apollo-client/issues/4054) and
  [Issue #4031](https://github.com/apollographql/apollo-client/issues/4031).
  [PR #4069](https://github.com/apollographql/apollo-client/pull/4069)

### Apollo Cache (1.1.20)

- Add `readQuery` test to make sure options aren't mutated.
  [@CarloPalinckx](https://github.com/CarloPalinckx) in
  [#3838](https://github.com/apollographql/apollo-client/pull/3838)

### Apollo Cache In-Memory (1.3.9)

- Avoid modifying source objects when merging cache results.
  [Issue #4081](https://github.com/apollographql/apollo-client/issues/4081)
  [PR #4089](https://github.com/apollographql/apollo-client/pull/4089)

### Apollo Utilities (1.0.25)

- Fix `apollo-utilities` `isEqual` bug due to missing `hasOwnProperty`
  check. [PR #4072](https://github.com/apollographql/apollo-client/pull/4072)
  by [@samkline](https://github.com/samkline)

## Apollo Client (2.4.4)

### Apollo Utilities (1.0.24)

- Discard property accessor functions in `cloneDeep` helper, to fix
  [issue #4034](https://github.com/apollographql/apollo-client/issues/4034).

- Unconditionally remove `cloneDeep` property accessors.
  [PR #4039](https://github.com/apollographql/apollo-client/pull/4039)

- Avoid copying non-enumerable and/or `Symbol` keys in `cloneDeep`.
  [PR #4052](https://github.com/apollographql/apollo-client/pull/4052)

### Apollo Cache In-Memory (1.3.7)

- Throw when querying non-scalar objects without a selection set.
  [Issue #4025](https://github.com/apollographql/apollo-client/issues/4025)
  [PR #4038](https://github.com/apollographql/apollo-client/pull/4038)

- Work around spec non-compliance of `Map#set` and `Set#add` in IE11.
  [Issue #4024](https://github.com/apollographql/apollo-client/issues/4024)
  [PR #4012](https://github.com/apollographql/apollo-client/pull/4012)

## Apollo Client (2.4.3)

- Add additional checks to make sure we don't try to set the network status
  of queries in the store, when the store doesn't exist.  <br/>
  [@i6mi6](https://github.com/i6mi6) in [#3914](https://github.com/apollographql/apollo-client/pull/3914)
- Documentation updates.  <br/>
  [@shanonvl](https://github.com/shanonvl) in [#3925](https://github.com/apollographql/apollo-client/pull/3925)  <br/>
  [@ojh102](https://github.com/ojh102) in [#3920](https://github.com/apollographql/apollo-client/pull/3920)  <br/>
  [@Bkucera](https://github.com/Bkucera) in [#3919](https://github.com/apollographql/apollo-client/pull/3919)  <br/>
  [@j4chou](https://github.com/j4chou) in [#3915](https://github.com/apollographql/apollo-client/pull/3915)  <br/>
  [@billfienberg](https://github.com/billfienberg) in [#3886](https://github.com/apollographql/apollo-client/pull/3886)  <br/>
  [@TLadd](https://github.com/TLadd) in [#3884](https://github.com/apollographql/apollo-client/pull/3884)

- The `ObservableQuery` class now makes a deep clone of `lastResult` when
  first received, so that the `isDifferentResult` logic will not be
  confused if the result object is modified later.
  [Issue #3992](https://github.com/apollographql/apollo-client/issues/3992)
  [PR #4032](https://github.com/apollographql/apollo-client/pull/4032/commits/e66027c5341dc7aaf71ee7ffcba1305b9a553525)

### Apollo Cache In-Memory (1.3.6)

- Optimize repeated `apollo-cache-inmemory` reads by caching partial query
  results, for substantial performance improvements. As a consequence, watched
  queries will not be rebroadcast unless the data have changed.
  [PR #3394](https://github.com/apollographql/apollo-client/pull/3394)

- Include root ID and fragment matcher function in cache keys computed by
  `StoreReader#executeStoreQuery` and `executeSelectionSet`, and work
  around bugs in the React Native `Map` and `Set` polyfills.
  [PR #3964](https://github.com/apollographql/apollo-client/pull/3964)
  [React Native PR #21492 (pending)](https://github.com/facebook/react-native/pull/21492)

- The `apollo-cache-inmemory` package now allows `graphql@^14.0.0` as a
  peer dependency.
  [Issue #3978](https://github.com/apollographql/apollo-client/issues/3978)

- The `apollo-cache-inmemory` package now correctly broadcasts changes
  even when the new data is `===` to the old data, since the contents of
  the data object may have changed.
  [Issue #3992](https://github.com/apollographql/apollo-client/issues/3992)
  [PR #4032](https://github.com/apollographql/apollo-client/pull/4032/commits/d6a673fbc1444e115e90cc9e4c7fa3fc67bb7e56)

### Apollo GraphQL Anywhere (4.1.20)

- Make `graphql-anywhere` `filter` function generic (typescript).  <br/>
  [@minznerjosh](https://github.com/minznerjosh) in [#3929](https://github.com/apollographql/apollo-client/pull/3929)

### Apollo Utilities (1.0.22)

- The `fclone` package has been replaced with a custom `cloneDeep`
  implementation that is tolerant of cycles, symbol properties, and
  non-enumerable properties.
  [PR #4032](https://github.com/apollographql/apollo-client/pull/4032/commits/78e2ad89f950da2829f49c7876f968adb2bc1302)

### Apollo Boost (0.1.17)

- Remove duplicate InMemoryCache export for Babel 6 compatibility.
  [Issue #3910](https://github.com/apollographql/apollo-client/issues/3910)
  [PR #3932](https://github.com/apollographql/apollo-client/pull/3932)

### Apollo Cache (1.1.18)

- No changes.

## Apollo Client (2.4.2)

### Apollo Client (2.4.2)

- Apollo Client no longer deep freezes query results.
  [@hwillson](https://github.com/hwillson) in [#3883](https://github.com/apollographql/apollo-client/pull/3883)
- A new `clearStore` method has been added, that will remove all data from
  the store. Unlike `resetStore`, it will not refetch active queries after
  removing store data.
  [@hwillson](https://github.com/hwillson) in [#3885](https://github.com/apollographql/apollo-client/pull/3885)

### Apollo Utilities (1.0.21)

- Replace the custom `cloneDeep` implementation with
  [`fclone`](https://www.npmjs.com/package/fclone), to avoid crashing when
  encountering circular references.  <br/>
  [@hwillson](https://github.com/hwillson) in [#3881](https://github.com/apollographql/apollo-client/pull/3881)

### Apollo Boost (0.1.16)

- No changes.

### Apollo Cache (1.1.17)

- No changes.

### Apollo Cache In-Memory (1.2.10)

- No changes.

### Apollo GraphQL Anywhere (4.1.19)

- No changes.


## 2.4.1 (August 26, 2018)

### Apollo Client (2.4.1)

- `mutate`'s `refetchQueries` option now allows queries to include a custom
  `context` option. This `context` will be used when refetching the query.
  For example:

  ```js
  context = {
    headers: {
      token: 'some auth token',
    },
  };
  client.mutate({
    mutation: UPDATE_CUSTOMER_MUTATION,
    variables: {
      userId: user.id,
      firstName,
      ...
    },
    refetchQueries: [{
      query: CUSTOMER_MESSAGES_QUERY,
      variables: { userId: user.id },
      context,
    }],
    context,
  });
  ```

  The `CUSTOMER_MESSAGES_QUERY` above will be refetched using `context`.
  Normally queries are refetched using the original context they were first
  started with, but this provides a way to override the context, if needed.  <br/>
  [@hwillson](https://github.com/hwillson) in [#3852](https://github.com/apollographql/apollo-client/pull/3852)

- Documentation updates.  <br/>
  [@hwillson](https://github.com/hwillson) in [#3841](https://github.com/apollographql/apollo-client/pull/3841)

### Apollo Boost (0.1.15)

- Various internal infrastructure changes related to building, bundling,
  testing, etc.
  [@hwillson](https://github.com/hwillson) in [#3817](https://github.com/apollographql/apollo-client/pull/3817)

### Apollo Cache (1.1.16)

- Various internal infrastructure changes related to building, bundling,
  testing, etc.
  [@hwillson](https://github.com/hwillson) in [#3817](https://github.com/apollographql/apollo-client/pull/3817)

### Apollo Cache In-Memory (1.2.9)

- Various internal infrastructure changes related to building, bundling,
  testing, etc.
  [@hwillson](https://github.com/hwillson) in [#3817](https://github.com/apollographql/apollo-client/pull/3817)

### Apollo Utilities (1.0.20)

- Various internal infrastructure changes related to building, bundling,
  testing, etc.
  [@hwillson](https://github.com/hwillson) in [#3817](https://github.com/apollographql/apollo-client/pull/3817)

### Apollo GraphQL Anywhere (4.1.18)

- Various internal infrastructure changes related to building, bundling,
  testing, etc.
  [@hwillson](https://github.com/hwillson) in [#3817](https://github.com/apollographql/apollo-client/pull/3817)


## 2.4.0 (August 17, 2018)

### Apollo Client (2.4.0)

- Add proper error handling for subscriptions. If you have defined an `error`
  handler on your subscription observer, it will now be called when an error
  comes back in a result, and the `next` handler will be skipped (similar to
  how we're handling errors with mutations). Previously, the error was
  just passed in the result to the `next` handler. If you don't have an
  `error` handler defined, the previous functionality is maintained, meaning
  the error is passed in the result, giving the next handler a chance to deal
  with it. This should help address backwards compatibility (and is the reason
  for the minor version bumo in this release).  <br/>
  [@clayne11](https://github.com/clayne11) in [#3800](https://github.com/apollographql/apollo-client/pull/3800)
- Allow an `optimistic` param to be passed into `ApolloClient.readQuery` and
  `ApolloClient.readFragment`, that when set to `true`, will allow
  optimistic results to be returned. Is `false` by default.  <br/>
  [@jay1337](https://github.com/jay1337) in [#2429](https://github.com/apollographql/apollo-client/pull/2429)
- Optimistic tests cleanup.  <br/>
  [@joshribakoff](https://github.com/joshribakoff) in [#3713](https://github.com/apollographql/apollo-client/pull/3713)
- Make sure each package has its own `.npmignore`, so they're taken into
  consideration when publishing via lerna.  <br/>
  [@hwillson](https://github.com/hwillson) in [#3828](https://github.com/apollographql/apollo-client/pull/3828)
- Documentation updates.  <br/>
  [@toolness](https://github.com/toolness) in [#3804](https://github.com/apollographql/apollo-client/pull/3804)  <br/>
  [@pungggi](https://github.com/pungggi) in [#3798](https://github.com/apollographql/apollo-client/pull/3798)  <br/>
  [@lorensr](https://github.com/lorensr) in [#3748](https://github.com/apollographql/apollo-client/pull/3748)  <br/>
  [@joshribakoff](https://github.com/joshribakoff) in [#3730](https://github.com/apollographql/apollo-client/pull/3730)  <br/>
  [@yalamber](https://github.com/yalamber) in [#3819](https://github.com/apollographql/apollo-client/pull/3819)  <br/>
  [@pschreibs85](https://github.com/pschreibs85) in [#3812](https://github.com/apollographql/apollo-client/pull/3812)  <br/>
  [@msreekm](https://github.com/msreekm) in [#3808](https://github.com/apollographql/apollo-client/pull/3808)  <br/>
  [@kamaltmo](https://github.com/kamaltmo) in [#3806](https://github.com/apollographql/apollo-client/pull/3806)  <br/>
  [@lorensr](https://github.com/lorensr) in [#3739](https://github.com/apollographql/apollo-client/pull/3739)  <br/>
  [@brainkim](https://github.com/brainkim) in [#3680](https://github.com/apollographql/apollo-client/pull/3680)

### Apollo Cache In-Memory (1.2.8)

- Fix typo in `console.warn` regarding fragment matching error message.  <br/>
  [@combizs](https://github.com/combizs) in [#3701](https://github.com/apollographql/apollo-client/pull/3701)

### Apollo Boost (0.1.14)

- No changes.

### Apollo Cache (1.1.15)

- No changes.

### Apollo Utilities (1.0.19)

- No changes.

### Apollo GraphQL Anywhere (4.1.17)

- No changes.


## 2.3.8 (August 9, 2018)

### Apollo Client (2.3.8)

- Adjusted the `graphql` peer dependency to cover explicit minor ranges.
  Since the ^ operator only covers any minor version if the major version
  is not 0 (since a major version of 0 is technically considered development by
  semver 2), the current ^0.11.0 || ^14.0.0 graphql range doesn't cover
  0.12.* or 0.13.*. This fixes the `apollo-client@X has incorrect peer
  dependency "graphql@^0.11.0 || ^14.0.0"` errors that people might have
  seen using `graphql` 0.12.x or 0.13.x.  <br/>
  [@hwillson](https://github.com/hwillson) in [#3746](https://github.com/apollographql/apollo-client/pull/3746)
- Document `setVariables` internal API status.  <br/>
  [@PowerKiKi](https://github.com/PowerKiKi) in [#3692](https://github.com/apollographql/apollo-client/pull/3692)
- Corrected `ApolloClient.queryManager` typing as it may be `undefined`.  <br/>
  [@danilobuerger](https://github.com/danilobuerger) in [#3661](https://github.com/apollographql/apollo-client/pull/3661)
- Make sure using a `no-cache` fetch policy with subscriptions prevents data
  from being cached.  <br/>
  [@hwillson](https://github.com/hwillson) in [#3773](https://github.com/apollographql/apollo-client/pull/3773)
- Fixed an issue that sometimes caused empty query results, when using the
  `no-cache` fetch policy.  <br/>
  [@hwillson](https://github.com/hwillson) in [#3777](https://github.com/apollographql/apollo-client/pull/3777)
- Documentation updates.  <br/>
  [@hwillson](https://github.com/hwillson) in [#3750](https://github.com/apollographql/apollo-client/pull/3750)  <br/>
  [@hwillson](https://github.com/hwillson) in [#3754](https://github.com/apollographql/apollo-client/pull/3754)  <br/>
  [@TheMightyPenguin](https://github.com/TheMightyPenguin) in [#3725](https://github.com/apollographql/apollo-client/pull/3725)  <br/>
  [@bennypowers](https://github.com/bennypowers) in [#3668](https://github.com/apollographql/apollo-client/pull/3668)  <br/>
  [@hwillson](https://github.com/hwillson) in [#3762](https://github.com/apollographql/apollo-client/pull/3762)  <br/>
  [@chentsulin](https://github.com/chentsulin) in [#3688](https://github.com/apollographql/apollo-client/pull/3688)  <br/>
  [@chentsulin](https://github.com/chentsulin) in [#3687](https://github.com/apollographql/apollo-client/pull/3687)  <br/>
  [@ardouglass](https://github.com/ardouglass) in [#3645](https://github.com/apollographql/apollo-client/pull/3645)  <br/>
  [@hwillson](https://github.com/hwillson) in [#3764](https://github.com/apollographql/apollo-client/pull/3764)  <br/>
  [@hwillson](https://github.com/hwillson) in [#3767](https://github.com/apollographql/apollo-client/pull/3767)  <br/>
  [@hwillson](https://github.com/hwillson) in [#3774](https://github.com/apollographql/apollo-client/pull/3774)  <br/>
  [@hwillson](https://github.com/hwillson) in [#3779](https://github.com/apollographql/apollo-client/pull/3779)

### Apollo Boost (0.1.13)

- No changes.

### Apollo Cache In-Memory (1.2.7)

- No changes.

### Apollo Cache (1.1.14)

- No changes.

### Apollo Utilities (1.0.18)

- No changes.

### Apollo GraphQL Anywhere (4.1.16)

- No changes.


## 2.3.7 (July 24, 2018)

### Apollo Client (2.3.7)

- Release 2.3.6 broke Typescript compilation. `QueryManager`'s
  `getQueryWithPreviousResult` method included an invalid `variables` return
  type in the auto-generated `core/QueryManager.d.ts` declaration file. The
  type definition had a locally referenced path, that appears to have been
  caused by the typescript compiler getting confused at compile/publish time.
  `getQueryWithPreviousResult` return types are now excplicity identified,
  which helps Typescript avoid the local type reference. For more details,
  see https://github.com/apollographql/apollo-client/issues/3729.  <br/>
  [@hwillson](https://github.com/hwillson) in [#3731](https://github.com/apollographql/apollo-client/pull/3731)

### Apollo Boost (0.1.12)

- No changes.


## 2.3.6 (July 24, 2018)

### Apollo Client (2.3.6)

- Documentation updates. <br/>
  [@ananth99](https://github.com/ananth99) in [#3599](https://github.com/apollographql/apollo-client/pull/3599) <br/>
  [@hwillson](https://github.com/hwillson) in [#3635](https://github.com/apollographql/apollo-client/pull/3635) <br/>
  [@JakeDawkins](https://github.com/JakeDawkins) in [#3642](https://github.com/apollographql/apollo-client/pull/3642) <br/>
  [@hwillson](https://github.com/hwillson) in [#3644](https://github.com/apollographql/apollo-client/pull/3644) <br/>
  [@gbau](https://github.com/gbau) in [#3644](https://github.com/apollographql/apollo-client/pull/3600) <br/>
  [@chentsulin](https://github.com/chentsulin) in [#3608](https://github.com/apollographql/apollo-client/pull/3608) <br/>
  [@MikaelCarpenter](https://github.com/MikaelCarpenter) in [#3609](https://github.com/apollographql/apollo-client/pull/3609) <br/>
  [@Gamezpedia](https://github.com/Gamezpedia) in [#3612](https://github.com/apollographql/apollo-client/pull/3612) <br/>
  [@jinxac](https://github.com/jinxac) in [#3647](https://github.com/apollographql/apollo-client/pull/3647) <br/>
  [@abernix](https://github.com/abernix) in [#3705](https://github.com/apollographql/apollo-client/pull/3705) <br/>
  [@dandv](https://github.com/dandv) in [#3703](https://github.com/apollographql/apollo-client/pull/3703) <br/>
  [@hwillson](https://github.com/hwillson) in [#3580](https://github.com/apollographql/apollo-client/pull/3580) <br/>
- Updated `graphql` `peerDependencies` to handle 14.x versions. <br/>
  [@ivank](https://github.com/ivank) in [#3598](https://github.com/apollographql/apollo-client/pull/3598)
- Add optional generic type params for variables on low level methods. <br/>
  [@mvestergaard](https://github.com/mvestergaard) in [#3588](https://github.com/apollographql/apollo-client/pull/3588)
- Add a new `awaitRefetchQueries` config option to the Apollo Client
  `mutate` function, that when set to `true` will wait for all
  `refetchQueries` to be fully refetched, before resolving the mutation
  call. `awaitRefetchQueries` is `false` by default. <br/>
  [@jzimmek](https://github.com/jzimmek) in [#3169](https://github.com/apollographql/apollo-client/pull/3169)

### Apollo Boost (0.1.11)

- Allow `fetch` to be given as a configuration option to `ApolloBoost`. <br/>
  [@mbaranovski](https://github.com/mbaranovski) in [#3590](https://github.com/apollographql/apollo-client/pull/3590)
- The `apollo-boost` `ApolloClient` constructor now warns about unsupported
  options. <br/>
  [@quentin-](https://github.com/quentin-) in [#3551](https://github.com/apollographql/apollo-client/pull/3551)

### Apollo Cache (1.1.13)

- No changes.

### Apollo Cache In-Memory (1.2.6)

- Add `__typename` and `id` properties to `dataIdFromObject` parameter
  (typescript) <br/>
  [@jfurler](https://github.com/jfurler) in [#3641](https://github.com/apollographql/apollo-client/pull/3641)
- Fixed an issue caused by `dataIdFromObject` considering returned 0 values to
  be falsy, instead of being a valid ID, which lead to the store not being
  updated properly in some cases. <br/>
  [@hwillson](https://github.com/hwillson) in [#3711](https://github.com/apollographql/apollo-client/pull/3711)

### Apollo Utilities (1.0.17)

- No changes.

### Apollo GraphQL Anywhere (4.1.15)

- Add support for arrays to `graphql-anywhere`'s filter utility. <br/>
  [@jsweet314](https://github.com/jsweet314) in [#3591](https://github.com/apollographql/apollo-client/pull/3591)
- Fix `Cannot convert object to primitive value` error that was showing up
  when attempting to report a missing property on an object. <br/>
  [@benjie](https://github.com/benjie) in [#3618](https://github.com/apollographql/apollo-client/pull/3618)


## 2.3.5 (June 19, 2018)

### Apollo Client (2.3.5)

- Internal code formatting updates.
  - [@chentsulin](https://github.com/chentsulin) in [#3574](https://github.com/apollographql/apollo-client/pull/3574)
- Documentation updates.
  - [@andtos90](https://github.com/andtos90) in [#3596](https://github.com/apollographql/apollo-client/pull/3596)
  - [@serranoarevalo](https://github.com/serranoarevalo) in [#3554](https://github.com/apollographql/apollo-client/pull/3554)
  - [@cooperka](https://github.com/cooperka) in [#3594](https://github.com/apollographql/apollo-client/pull/3594)
  - [@pravdomil](https://github.com/pravdomil) in [#3587](https://github.com/apollographql/apollo-client/pull/3587)
  - [@excitement-engineer](https://github.com/excitement-engineer) in [#3309](https://github.com/apollographql/apollo-client/pull/3309)

### Apollo Boost (0.1.10)

- No changes.

### Apollo Cache (1.1.12)

- No changes.

### Apollo Cache In-Memory (1.2.5)

- No changes.

### Apollo Utilities (1.0.16)

- Removed unnecessary whitespace from error message.
  - [@mbaranovski](https://github.com/mbaranovski) in [#3593](https://github.com/apollographql/apollo-client/pull/3593)

### Apollo GraphQL Anywhere (4.1.14)

- No changes.


## 2.3.4 (June 13, 2018)

### Apollo Client (2.3.4)

- Export the `QueryOptions` interface, to make sure it can be used by other
  projects (like `apollo-angular`).
- Fixed an issue caused by typescript changes to the constructor
  `defaultOptions` param, that prevented `query` defaults from passing type
  checks.
  ([@hwillson](https://github.com/hwillson) in [#3585](https://github.com/apollographql/apollo-client/pull/3585))

### Apollo Boost (0.1.9)

- No changes

### Apollo Cache (1.1.11)

- No changes

### Apollo Cache In-Memory (1.2.4)

- No changes

### Apollo Utilities (1.0.15)

- No changes

### Apollo GraphQL Anywhere (4.1.13)

- No changes


## 2.3.3 (June 13, 2018)

### Apollo Client (2.3.3)

- Typescript improvements. Made observable query parameterized on data and
  variables: `ObservableQuery<TData, TVariables>`
  ([@excitement-engineer](https://github.com/excitement-engineer) in [#3140](https://github.com/apollographql/apollo-client/pull/3140))
- Added optional generics to cache manipulation methods (typescript).
  ([@mvestergaard](https://github.com/mvestergaard) in [#3541](https://github.com/apollographql/apollo-client/pull/3541))
- Typescript improvements. Created a new `QueryOptions` interface that
  is now used by `ApolloClient.query` options, instead of the previous
  `WatchQueryOptions` interface. This helps reduce confusion (especially
  in the docs) that made it look like `ApolloClient.query` accepted
  `ApolloClient.watchQuery` only options, like `pollingInterval`.
  ([@hwillson](https://github.com/hwillson) in [#3569](https://github.com/apollographql/apollo-client/pull/3569))

### Apollo Boost (0.1.8)

- Allow `cache` to be given as a configuration option to `ApolloBoost`.
  ([@dandean](https://github.com/dandean) in [#3561](https://github.com/apollographql/apollo-client/pull/3561))
- Allow `headers` and `credentials` to be passed in as configuration
  parameters to the `apollo-boost` `ApolloClient` constructor.
  ([@rzane](https://github.com/rzane) in [#3098](https://github.com/apollographql/apollo-client/pull/3098))

### Apollo Cache (1.1.10)

- Added optional generics to cache manipulation methods (typescript).
  ([@mvestergaard](https://github.com/mvestergaard) in [#3541](https://github.com/apollographql/apollo-client/pull/3541))

### Apollo Cache In-Memory (1.2.3)

- Added optional generics to cache manipulation methods (typescript).
  ([@mvestergaard](https://github.com/mvestergaard) in [#3541](https://github.com/apollographql/apollo-client/pull/3541))
- Restore non-enumerability of `resultFields[ID_KEY]`.
  ([@benjamn](https://github.com/benjamn) in [#3544](https://github.com/apollographql/apollo-client/pull/3544))
- Cache query documents transformed by InMemoryCache.
  ([@benjamn](https://github.com/benjamn) in [#3553](https://github.com/apollographql/apollo-client/pull/3553))

### Apollo Utilities (1.0.14)

- Store key names generated by `getStoreKeyName` now leverage a more
  deterministic approach to handling JSON based strings. This prevents store
  key names from differing when using `args` like
  `{ prop1: 'value1', prop2: 'value2' }` and
  `{ prop2: 'value2', prop1: 'value1' }`.
  ([@gdi2290](https://github.com/gdi2290) in [#2869](https://github.com/apollographql/apollo-client/pull/2869))
- Avoid needless `hasOwnProperty` check in `deepFreeze`.
  ([@benjamn](https://github.com/benjamn) in [#3545](https://github.com/apollographql/apollo-client/pull/3545))

### Apollo GraphQL Anywhere (4.1.12)

- No new changes.


## 2.3.2 (May 29, 2018)

### Apollo Client (2.3.2)

- Fix SSR and `cache-and-network` fetch policy
  ([@dastoori](https://github.com/dastoori) in [#3372](https://github.com/apollographql/apollo-client/pull/3372))
- Fixed an issue where the `updateQuery` method passed to
  `ObservableQuery.fetchMore` was receiving the original query variables,
  instead of the new variables that it used to fetch more data.
  ([@abhiaiyer91](https://github.com/abhiaiyer91) in [#3500](https://github.com/apollographql/apollo-client/pull/3500))
- Fixed an issue involving `Object.setPrototypeOf()` not working on JSC
  (Android), by instead setting the `prototype` of `this` manually.
  ([@seklyza](https://github.com/seklyza) in [#3306](https://github.com/apollographql/apollo-client/pull/3306))
- Added safeguards to make sure `QueryStore.initQuery` and
  `QueryStore.markQueryResult` don't try to set the network status of a
  `fetchMoreForQueryId` query, if it does not exist in the store. This was
  happening when a query component was unmounted while a `fetchMore` was still
  in flight.
  ([@conrad-vanl](https://github.com/conrad-vanl) in [#3367](https://github.com/apollographql/apollo-client/pull/3367), [@doomsower](https://github.com/doomsower) in [#3469](https://github.com/apollographql/apollo-client/pull/3469))

### Apollo Boost (0.1.7)

- Various internal code cleanup, tooling and dependency changes.

### Apollo Cache (1.1.9)

- Various internal code cleanup, tooling and dependency changes.

### Apollo Cache In-Memory (1.2.2)

- Fixed an issue that caused fragment only queries to sometimes fail.
  ([@abhiaiyer91](https://github.com/abhiaiyer91) in [#3507](https://github.com/apollographql/apollo-client/pull/3507))
- Fixed cache invalidation for inlined mixed types in union fields within
  arrays.
  ([@dferber90](https://github.com/dferber90) in [#3422](https://github.com/apollographql/apollo-client/pull/3422))

### Apollo Utilities (1.0.13)

- Make `maybeDeepFreeze` a little more defensive, by always using
  `Object.prototype.hasOwnProperty` (to avoid cases where the object being
  frozen doesn't have its own `hasOwnProperty`).
  ([@jorisroling](https://github.com/jorisroling) in [#3418](https://github.com/apollographql/apollo-client/pull/3418))
- Remove certain small internal caches to prevent memory leaks when using SSR.
  ([@brunorzn](https://github.com/brunorzn) in [#3444](https://github.com/apollographql/apollo-client/pull/3444))

### Apollo GraphQL Anywhere (4.1.11)

- Source files are now excluded when publishing to npm.
  ([@hwillson](https://github.com/hwillson) in [#3454](https://github.com/apollographql/apollo-client/pull/3454))<|MERGE_RESOLUTION|>--- conflicted
+++ resolved
@@ -1,4 +1,3 @@
-<<<<<<< HEAD
 ## Apollo Client 3.3.0 (not yet released)
 
 ## Bug Fixes
@@ -64,14 +63,13 @@
 
 - Allow optional arguments in `keyArgs: [...]` arrays for `InMemoryCache` field policies. <br/>
   [@benjamn](https://github.com/benjamn) in [#7109](https://github.com/apollographql/apollo-client/pull/7109)
-=======
+
 ## Apollo Client 3.2.6
 
 ## Bug Fixes
 
 - Always consider singleton IDs like `ROOT_QUERY` and `ROOT_MUTATION` to be root IDs during `cache.gc` garbage collection, regardless of whether they have been retained or released. <br/>
   [@benjamn](https://github.com/benjamn) in [#7333](https://github.com/apollographql/apollo-client/pull/7333)
->>>>>>> 6e1e5ade
 
 ## Apollo Client 3.2.5
 
