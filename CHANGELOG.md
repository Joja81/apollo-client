--- conflicted
+++ resolved
@@ -5,11 +5,8 @@
 ### vNEXT
 - Clear pollInterval in `ObservableQuery#stopPolling` so that resubscriptions don't start polling again [PR #1328](https://github.com/apollographql/apollo-client/pull/1328)
 - Update dependencies (Typescript 2.2.1, node typings, etc.) [PR #1332][https://github.com/apollographql/apollo-client/pull/1332]
-<<<<<<< HEAD
-- Fix bug that cause: `erro: Cannot read property 'data' of undefined`, when deal with partialData.
-=======
-- Add 'addTypenameToDocument' to root export for usage in custom network interfaces and testing
->>>>>>> 8d920b02
+- Fix bug that caused: `error: Cannot read property 'data' of undefined`, when no previous result was available [PR #1339][https://github.com/apollographql/apollo-client/pull/1339].
+- Add 'addTypenameToDocument' to root export for usage in custom network interfaces and testing [PR #1341][https://github.com/apollographql/apollo-client/pull/1341]
 - ...
 
 ### 0.9.0
