<<<<<<< HEAD
## Apollo Client 3.5.0 (not yet released)

### Improvements

- Add `updateQuery` and `updateFragment` methods to `ApolloCache`, simplifying common `readQuery`/`writeQuery` cache update patterns. <br/>
  [@wassim-k](https://github.com/wassim-k) in [#8382](https://github.com/apollographql/apollo-client/pull/8382)

- Field directives and their arguments can now be included along with field argument names when using [field policy `keyArgs: [...]` notation](https://www.apollographql.com/docs/react/pagination/key-args/). For example, if you have a `Query.feed` field that takes an argument called `type` and uses a `@connection(key:...)` directive to keep `feed` data from different queries separate within the cache, you might configure both using the following `InMemoryCache` field policy:
  ```ts
  new InMemoryCache({
    typePolicies: {
      Query: {
        fields: {
          feed: {
            keyArgs: ["type", "@connection", ["key"]],
          },
        },
      },
    },
  })
  ```
  [@benjamn](https://github.com/benjamn) in [#8678](https://github.com/apollographql/apollo-client/pull/8678)

- Report single `MissingFieldError` instead of a potentially very large `MissingFieldError[]` array for incomplete cache reads, improving performance and memory usage. <br/>
  [@benjamn](https://github.com/benjamn) in [#8734](https://github.com/apollographql/apollo-client/pull/8734)

- Ensure `cache.identify` never throws when primary key fields are missing, and include the source object in the error message when `keyFields` processing fails. <br/>
  [@benjamn](https://github.com/benjamn) in [#8679](https://github.com/apollographql/apollo-client/pull/8679)

- The `HttpLink` constructor now accepts an optional `print` function that can be used to customize how GraphQL `DocumentNode` objects are transformed back into strings before they are sent over the network. <br/>
  [@sarahgp](https://github.com/sarahgp) in [#8699](https://github.com/apollographql/apollo-client/pull/8699)

- Make `@apollo/client/testing` a fully-fledged, independent entry point, instead of re-exporting `@apollo/client/utilities/testing` (which was never an entry point and no longer exists). <br/>
  [@benjamn](https://github.com/benjamn) in [#8769](https://github.com/apollographql/apollo-client/pull/8769)

- A new nested entry point called `@apollo/client/testing/core` has been created. Importing from this entry point instead of `@apollo/client/testing` excludes any React-related dependencies. <br/>
  [@wassim-k](https://github.com/wassim-k) in [#8687](https://github.com/apollographql/apollo-client/pull/8687)

- Make `cache.batch` return the result of calling the `options.update` function. <br/>
  [@benjamn](https://github.com/benjamn) in [#8696](https://github.com/apollographql/apollo-client/pull/8696)

- The `NetworkError` and `ErrorResponse` types have been changed to align more closely. <br/>
  [@korywka](https://github.com/korywka) in [#8424](https://github.com/apollographql/apollo-client/pull/8424)

### React Refactoring

#### Improvements (due to [@brainkim](https://github.com/brainkim) in [#8875](https://github.com/apollographql/apollo-client/pull/8875)):
- The `useLazyQuery` function now returns a promise with the result.
- The `useMutation` result now exposes a method which can be reset.

#### Bug Fixes (due to [@brainkim](https://github.com/brainkim) in [#8596](https://github.com/apollographql/apollo-client/pull/8596)):

- The `useQuery` and `useLazyQuery` hooks will now have `ObservableQuery` methods defined consistently.
- Calling `useLazyQuery` methods like `startPolling` will start the query.
- Calling the `useLazyQuery` execution function will now behave more like `refetch`. `previousData` will be preserved.
- `standby` fetchPolicies will now act like `skip: true` more consistently.
- Calling `refetch` on a skipped query will have no effect (issue [#8270](https://github.com/apollographql/apollo-client/issues/8270)).
- Prevent `onError` and `onCompleted` functions from firing continuously, and improving their polling behavior.

### Other Bugs Fixed

- Update `zen-observable-ts` to eliminate transitive dependency on `@types/zen-observable`. <br/>
  [@benjamn](https://github.com/benjamn) in [#8695](https://github.com/apollographql/apollo-client/pull/8695)
=======
## Apollo Client 3.4.16 (not yet released)

### Improvements

- Prevent webpack from misresolving the `graphql` package as the local `@apollo/client/utilities/globals/graphql.js` module when `module.exports.resolve.preferRelative` is enabled in `webpack.config.js`.

  > Note: if you encounter strange module resolution errors like `export 'isType' (imported as 'isType') was not found in 'graphql' (possible exports: removeTemporaryGlobals)` please try removing `preferRelative: true` from your `webpack.config.js` file, or find a way to disable that resolution behavior for packages within `node_modules`.

  [@benjamn](https://github.com/benjamn) in [#8862](https://github.com/apollographql/apollo-client/pull/8862)

## Apollo Client 3.4.15

### Bug Fixes

- Require calling `cache.reset({ discardWatches: true })` to make `cache.reset` discard `cache.watches`, restoring behavior broken in v3.4.14 by [#8826](https://github.com/apollographql/apollo-client/pull/8826). <br/>
  [@benjamn](https://github.com/benjamn) in [#8852](https://github.com/apollographql/apollo-client/pull/8852)
>>>>>>> a1af48f8

## Apollo Client 3.4.14

### Bug Fixes

- Disable `InMemoryCache` [result object canonization](https://github.com/apollographql/apollo-client/pull/7439) by default, to prevent unexpected memory growth and/or reuse of object references, with multiple ways to reenable it (per-cache, per-query, or a mixture of both). <br/>
  [@benjamn](https://github.com/benjamn) in [#8822](https://github.com/apollographql/apollo-client/pull/8822)

- Clear `InMemoryCache` `watches` set when `cache.reset()` called. <br/>
  [@benjamn](https://github.com/benjamn) in [#8826](https://github.com/apollographql/apollo-client/pull/8826)

- Stop excluding observerless queries from `refetchQueries: [...]` selection. <br/>
  [@benjamn](https://github.com/benjamn) in [#8825](https://github.com/apollographql/apollo-client/pull/8825)

- Prevent optimistic cache evictions from evicting non-optimistic data. <br/>
  [@benjamn](https://github.com/benjamn) in [#8829](https://github.com/apollographql/apollo-client/pull/8829)

- Ensure `cache.broadcastWatch` passes all relevant `WatchOptions` to `cache.diff` as `DiffOptions`. <br/>
  [@benjamn](https://github.com/benjamn) in [#8832](https://github.com/apollographql/apollo-client/pull/8832)

## Apollo Client 3.4.13

### Bug Fixes

- Fix `componentDidUpate` typo in `withSubscription` higher-order component. <br/>
  [@YarBez](https://github.com/YarBez) in [#7506](https://github.com/apollographql/apollo-client/pull/7506)

- Fix internal `canUseSymbol` import within `@apollo/client/utilities` to avoid breaking bundlers/builds. <br/>
  [@benjamn](https://github.com/benjamn) in [#8817](https://github.com/apollographql/apollo-client/pull/8817)

- Tolerate unfreezable objects like `Uint8Array` and `Buffer` in `maybeDeepFreeze`. <br/>
  [@geekuillaume](https://github.com/geekuillaume) and [@benjamn](https://github.com/benjamn) in [#8813](https://github.com/apollographql/apollo-client/pull/8813)

## Apollo Client 3.4.12

### Bug Fixes

- Improve handling of falsy `existing` and/or `incoming` parameters in `relayStylePagination` field policy helper function. <br/>
  [@bubba](https://github.com/bubba) and [@benjamn](https://github.com/benjamn) in [#8733](https://github.com/apollographql/apollo-client/pull/8733)

- Associate Apollo context with `React.createContext` (instead of using a local `WeakMap`) again, so multiple copies of `@apollo/client` (uncommon) can share the same context. <br/>
  [@benjamn](https://github.com/benjamn) in [#8798](https://github.com/apollographql/apollo-client/pull/8798)

## Apollo Client 3.4.11

### Bug Fixes

- Fix [Vite](https://vitejs.dev) tree-shaking by calling the `checkDEV()` function (at least once) in the module that exports it, `@apollo/client/utilities/globals/index.ts`. <br/>
  [@benjamn](https://github.com/benjamn) in [#8767](https://github.com/apollographql/apollo-client/pull/8767)

### Improvements

- Export `PersistedQueryLink` namespace from `@apollo/client/link/persisted-queries`. <br/>
  [@vedrani](https://github.com/vedrani) in [#8761](https://github.com/apollographql/apollo-client/pull/8761)

### Documentation

- Upgrade docs theme for new Algolia-powered search experience. <br/>
  [@trevorblades](https://github.com/trevorblades) in [#8768](https://github.com/apollographql/apollo-client/pull/8768)

## Apollo Client 3.4.10

### Improvements

- Warn when calling `refetch({ variables })` instead of `refetch(variables)`, except for queries that declare a variable named `$variables` (uncommon). <br/>
  [@benjamn](https://github.com/benjamn) in [#8702](https://github.com/apollographql/apollo-client/pull/8702)

### Bug Fixes

- Fix `ObservableQuery.getCurrentResult()` returning cached `data` with certain fetch policies. <br/>
  [@brainkim](https://github.com/brainkim) in [#8718](https://github.com/apollographql/apollo-client/pull/8718)

- Prevent `ssrMode`/`ssrForceFetchDelay` from causing queries to hang. <br/>
  [@brainkim](https://github.com/brainkim) in [#8709](https://github.com/apollographql/apollo-client/pull/8709)

- Import `@apollo/client/utilities/globals` internally wherever `__DEV__` is used, not just in `@apollo/client/**/index.js` entry points. <br/>
  [@benjamn](https://github.com/benjamn) in [#8720](https://github.com/apollographql/apollo-client/pull/8720)

## Apollo Client 3.4.9

### Bug Fixes

- Fix unhandled `Promise` rejection warnings/errors whose message is `Observable cancelled prematurely`. <br/>
  [@benjamn](https://github.com/benjamn) in [#8676](https://github.com/apollographql/apollo-client/pull/8676)

- Enforce that `__DEV__` is polyfilled by every `@apollo/client/*` entry point that uses it. This build step considers not only explicit `__DEV__` usage but also `__DEV__` references injected near `invariant(...)` and `new InvariantError(...)` expressions. <br/>
  [@benjamn](https://github.com/benjamn) in [#8689](https://github.com/apollographql/apollo-client/pull/8689)

## Apollo Client 3.4.8

### Bug Fixes

- Fix error thrown by nested `keyFields: ["a", ["b", "c"], "d"]` type policies when writing results into the cache where any of the key fields (`.a`, `.a.b`, `.a.c`, or `.d`) have been renamed by query field alias syntax. <br/>
  [@benjamn](https://github.com/benjamn) in [#8643](https://github.com/apollographql/apollo-client/pull/8643)

- Fix regression from PR [#8422](https://github.com/apollographql/apollo-client/pull/8422) (first released in `@apollo/client@3.4.0-rc.15`) that caused `result.data` to be set to undefined in some cases after `ObservableQuery#getCurrentResult` reads an incomplete result from the cache. <br/>
  [@benjamn](https://github.com/benjamn) in [#8642](https://github.com/apollographql/apollo-client/pull/8642)

## Apollo Client 3.4.7

### Bug Fixes

- Fix accidental reuse of recycled `MergeTree` objects in `StoreWriter` class used by `InMemoryCache`. <br/>
  [@benjamn](https://github.com/benjamn) in [#8618](https://github.com/apollographql/apollo-client/pull/8618)

## Apollo Client 3.4.6

### Improvements

- Reevaluate `window.fetch` each time `HttpLink` uses it, if not configured using `options.fetch`. This change enables a variety of strategies for instrumenting `window.fetch`, without requiring those strategies to run before `@apollo/client/link/http` is first imported. <br/>
  [@benjamn](https://github.com/benjamn) in [#8603](https://github.com/apollographql/apollo-client/pull/8603)

- Clarify mutation `fetchPolicy` options (`"network-only"` or `"no-cache"`) using [`MutationFetchPolicy`](https://github.com/apollographql/apollo-client/blob/fa52875341ab33f3e8192ded90af5e2c208e0f75/src/core/watchQueryOptions.ts#L33-L37) union type. <br/>
  [@benjamn](https://github.com/benjamn) in [#8602](https://github.com/apollographql/apollo-client/pull/8602)

### Bug Fixes

- Restore full `@apollo/client/apollo-client.cjs.js` CommonJS bundle for older bundlers.

  > Note that Node.js and CommonJS bundlers typically use the bundles specified by `"main"` fields in our generated `package.json` files, which are all independent and non-overlapping CommonJS modules. However, `apollo-client.cjs.js` is just one big bundle, so mixing imports of `apollo-client.cjs.js` with the other CommonJS bundles is discouraged, as it could trigger the [dual package hazard](https://nodejs.org/api/packages.html#packages_dual_commonjs_es_module_packages). In other words, please don't start using `apollo-client.cjs.js` if you're not already. <br/>

  [@benjamn](https://github.com/benjamn) in [#8592](https://github.com/apollographql/apollo-client/pull/8592)

- Log `MissingFieldError`s in `ObservableQuery#getCurrentResult` using `invariant.debug`, rather than reporting them via `result.error`. <br/>
  [@benjamn](https://github.com/benjamn) in [#8604](https://github.com/apollographql/apollo-client/pull/8604)

## Apollo Client 3.4.5

### Bug Fixes

- Fix double registration bug for mutation `refetchQueries` specified using legacy one-time `refetchQueries: [{ query, variables }]` style. Though the bug is fixed, we recommend using `refetchQueries: [query]` instead (when possible) to refetch an existing query using its `DocumentNode`, rather than creating, executing, and then deleting a new query, as the legacy `{ query, variables }` style unfortunately does. <br/>
  [@benjamn](https://github.com/benjamn) in [#8586](https://github.com/apollographql/apollo-client/pull/8586)

- Fix `useQuery`/`useLazyQuery` stalling when clients or queries change. <br/>
  [@brainkim](https://github.com/brainkim) in [#8589](https://github.com/apollographql/apollo-client/pull/8589)

## Apollo Client 3.4.4

### Bug Fixes

- Revert accidental addition of `engines.npm` section to published version of `@apollo/client/package.json`. <br/>
  [@benjamn](https://github.com/benjamn) in [#8578](https://github.com/apollographql/apollo-client/pull/8578)

## Apollo Client 3.4.3

### Bug Fixes

- Fix `{ ssr: false }` causing queries to hang on the client. <br/>
  [@brainkim](https://github.com/brainkim) in [#8574](https://github.com/apollographql/apollo-client/pull/8574)

## Apollo Client 3.4.2

### Bug Fixes

- Use more default type parameters for mutation-related types in `react/types/types.ts`, to provide smoother backwards compatibility for code using those types explicitly. <br/>
  [@benjamn](https://github.com/benjamn) in [#8573](https://github.com/apollographql/apollo-client/pull/8573)

## Apollo Client 3.4.1

### Bug Fixes

- Initialize `stringifyCanon` lazily, when `canonicalStringify` is first called, fixing `Uncaught ReferenceError: __DEV__ is not defined` errors due to usage of `__DEV__` before declaration. <br/>
  [@benjamn](https://github.com/benjamn) in [#8557](https://github.com/apollographql/apollo-client/pull/8557)

## Apollo Client 3.4.0

### New documentation

- [**Refetching queries**](https://www.apollographql.com/docs/react/data/refetching/) with `client.refetchQueries`. <br/>
  [@StephenBarlow](https://github.com/StephenBarlow) and [@benjamn](https://github.com/benjamn) in [#8265](https://github.com/apollographql/apollo-client/pull/8265)

### Improvements

- `InMemoryCache` now _guarantees_ that any two result objects returned by the cache (from `readQuery`, `readFragment`, etc.) will be referentially equal (`===`) if they are deeply equal. Previously, `===` equality was often achievable for results for the same query, on a best-effort basis. Now, equivalent result objects will be automatically shared among the result trees of completely different queries. This guarantee is important for taking full advantage of optimistic updates that correctly guess the final data, and for "pure" UI components that can skip re-rendering when their input data are unchanged. <br/>
  [@benjamn](https://github.com/benjamn) in [#7439](https://github.com/apollographql/apollo-client/pull/7439)

- Mutations now accept an optional callback function called `onQueryUpdated`, which will be passed the `ObservableQuery` and `Cache.DiffResult` objects for any queries invalidated by cache writes performed by the mutation's final `update` function. Using `onQueryUpdated`, you can override the default `FetchPolicy` of the query, by (for example) calling `ObservableQuery` methods like `refetch` to force a network request. This automatic detection of invalidated queries provides an alternative to manually enumerating queries using the `refetchQueries` mutation option. Also, if you return a `Promise` from `onQueryUpdated`, the mutation will automatically await that `Promise`, rendering the `awaitRefetchQueries` option unnecessary. <br/>
  [@benjamn](https://github.com/benjamn) in [#7827](https://github.com/apollographql/apollo-client/pull/7827)

- Support `client.refetchQueries` as an imperative way to refetch queries, without having to pass `options.refetchQueries` to `client.mutate`. <br/>
  [@dannycochran](https://github.com/dannycochran) in [#7431](https://github.com/apollographql/apollo-client/pull/7431)

- Improve standalone `client.refetchQueries` method to support automatic detection of queries needing to be refetched. <br/>
  [@benjamn](https://github.com/benjamn) in [#8000](https://github.com/apollographql/apollo-client/pull/8000)

- Fix remaining barriers to loading [`@apollo/client/core`](https://cdn.jsdelivr.net/npm/@apollo/client@3.4.0/core/+esm) as native ECMAScript modules from a CDN like [esm.run](https://www.jsdelivr.com/esm). Importing `@apollo/client` from a CDN will become possible once we move all React-related dependencies into `@apollo/client/react` in Apollo Client 4. <br/>
  [@benjamn](https://github.com/benjamn) in [#8266](https://github.com/apollographql/apollo-client/issues/8266)

- `InMemoryCache` supports a new method called `batch`, which is similar to `performTransaction` but takes named options rather than positional parameters. One of these named options is an `onDirty(watch, diff)` callback, which can be used to determine which watched queries were invalidated by the `batch` operation. <br/>
  [@benjamn](https://github.com/benjamn) in [#7819](https://github.com/apollographql/apollo-client/pull/7819)

- Allow `merge: true` field policy to merge `Reference` objects with non-normalized objects, and vice-versa. <br/>
  [@benjamn](https://github.com/benjamn) in [#7778](https://github.com/apollographql/apollo-client/pull/7778)

- Allow identical subscriptions to be deduplicated by default, like queries. <br/>
  [@jkossis](https://github.com/jkossis) in [#6910](https://github.com/apollographql/apollo-client/pull/6910)

- Always use `POST` request when falling back to sending full query with `@apollo/client/link/persisted-queries`. <br/>
  [@rieset](https://github.com/rieset) in [#7456](https://github.com/apollographql/apollo-client/pull/7456)

- The `FetchMoreQueryOptions` type now takes two instead of three type parameters (`<TVariables, TData>`), thanks to using `Partial<TVariables>` instead of `K extends typeof TVariables` and `Pick<TVariables, K>`. <br/>
  [@ArnaudBarre](https://github.com/ArnaudBarre) in [#7476](https://github.com/apollographql/apollo-client/pull/7476)

- Pass `variables` and `context` to a mutation's `update` function. **Note:** The type of the `update` function is now named `MutationUpdaterFunction` rather than `MutationUpdaterFn`, since the older type was [broken beyond repair](https://github.com/apollographql/apollo-client/issues/8506#issuecomment-881706613). If you are using `MutationUpdaterFn` in your own code, please use `MutationUpdaterFunction` instead. <br/>
  [@jcreighton](https://github.com/jcreighton) in [#7902](https://github.com/apollographql/apollo-client/pull/7902)

- A `resultCacheMaxSize` option may be passed to the `InMemoryCache` constructor to limit the number of result objects that will be retained in memory (to speed up repeated reads), and calling `cache.reset()` now releases all such memory. <br/>
  [@SofianHn](https://github.com/SofianHn) in [#8107](https://github.com/apollographql/apollo-client/pull/8107)

- Fully remove result cache entries from LRU dependency system when the corresponding entities are removed from `InMemoryCache` by eviction, or by any other means. <br/>
  [@sofianhn](https://github.com/sofianhn) and [@benjamn](https://github.com/benjamn) in [#8147](https://github.com/apollographql/apollo-client/pull/8147)

- Expose missing field errors in results. <br/>
  [@brainkim](github.com/brainkim) in [#8262](https://github.com/apollographql/apollo-client/pull/8262)

- Add expected/received `variables` to `No more mocked responses...` error messages generated by `MockLink`. <br/>
  [@markneub](github.com/markneub) in [#8340](https://github.com/apollographql/apollo-client/pull/8340)

- The `InMemoryCache` version of the `cache.gc` method now supports additional options for removing non-essential (recomputable) result caching data. <br/>
  [@benjamn](https://github.com/benjamn) in [#8421](https://github.com/apollographql/apollo-client/pull/8421)

- Suppress noisy `Missing cache result fields...` warnings by default unless `setLogVerbosity("debug")` called. <br/>
  [@benjamn](https://github.com/benjamn) in [#8489](https://github.com/apollographql/apollo-client/pull/8489)

- Improve interaction between React hooks and React Fast Refresh in development. <br/>
  [@andreialecu](https://github.com/andreialecu) in [#7952](https://github.com/apollographql/apollo-client/pull/7952)

### Potentially disruptive changes

- To avoid retaining sensitive information from mutation root field arguments, Apollo Client v3.4 automatically clears any `ROOT_MUTATION` fields from the cache after each mutation finishes. If you need this information to remain in the cache, you can prevent the removal by passing the `keepRootFields: true` option to `client.mutate`. `ROOT_MUTATION` result data are also passed to the mutation `update` function, so we recommend obtaining the results that way, rather than using `keepRootFields: true`, if possible. <br/>
  [@benjamn](https://github.com/benjamn) in [#8280](https://github.com/apollographql/apollo-client/pull/8280)

- Internally, Apollo Client now controls the execution of development-only code using the `__DEV__` global variable, rather than `process.env.NODE_ENV`. While this change should not cause any visible differences in behavior, it will increase your minified+gzip bundle size by more than 3.5kB, unless you configure your minifier to replace `__DEV__` with a `true` or `false` constant, the same way you already replace `process.env.NODE_ENV` with a string literal like `"development"` or `"production"`. For an example of configuring a Create React App project without ejecting, see this pull request for our [React Apollo reproduction template](https://github.com/apollographql/react-apollo-error-template/pull/51). <br/>
  [@benjamn](https://github.com/benjamn) in [#8347](https://github.com/apollographql/apollo-client/pull/8347)

- Internally, Apollo Client now uses namespace syntax (e.g. `import * as React from "react"`) for imports whose types are re-exported (and thus may appear in `.d.ts` files). This change should remove any need to configure `esModuleInterop` or `allowSyntheticDefaultImports` in `tsconfig.json`, but might require updating bundler configurations that specify named exports of the `react` and `prop-types` packages, to include exports like `createContext` and `createElement` ([example](https://github.com/apollographql/apollo-client/commit/16b08e1af9ba9934041298496e167aafb128c15d)). <br/>
  [@devrelm](https://github.com/devrelm) in [#7742](https://github.com/apollographql/apollo-client/pull/7742)

- Respect `no-cache` fetch policy (by not reading any `data` from the cache) for `loading: true` results triggered by `notifyOnNetworkStatusChange: true`. <br />
  [@jcreighton](https://github.com/jcreighton) in [#7761](https://github.com/apollographql/apollo-client/pull/7761)

- The TypeScript return types of the `getLastResult` and `getLastError` methods of `ObservableQuery` now correctly include the possibility of returning `undefined`. If you happen to be calling either of these methods directly, you may need to adjust how the calling code handles the methods' possibly-`undefined` results. <br/>
  [@benjamn](https://github.com/benjamn) in [#8394](https://github.com/apollographql/apollo-client/pull/8394)

- Log non-fatal `invariant.error` message when fields are missing from result objects written into `InMemoryCache`, rather than throwing an exception. While this change relaxes an exception to be merely an error message, which is usually a backwards-compatible change, the error messages are logged in more cases now than the exception was previously thrown, and those new error messages may be worth investigating to discover potential problems in your application. The errors are not displayed for `@client`-only fields, so adding `@client` is one way to handle/hide the errors for local-only fields. Another general strategy is to use a more precise query to write specific subsets of data into the cache, rather than reusing a larger query that contains fields not present in the written `data`. <br/>
  [@benjamn](https://github.com/benjamn) in [#8416](https://github.com/apollographql/apollo-client/pull/8416)

- The [`nextFetchPolicy`](https://github.com/apollographql/apollo-client/pull/6893) option for `client.watchQuery` and `useQuery` will no longer be removed from the `options` object after it has been applied, and instead will continue to be applied any time `options.fetchPolicy` is reset to another value, until/unless the `options.nextFetchPolicy` property is removed from `options`. <br/>
  [@benjamn](https://github.com/benjamn) in [#8465](https://github.com/apollographql/apollo-client/pull/8465)

- The `fetchMore`, `subscribeToMore`, and `updateQuery` functions returned from the `useQuery` hook may now return undefined in edge cases where the functions are called when the component is unmounted <br/> [@noghartt](https://github.com/noghartt) in [#7980](https://github.com/apollographql/apollo-client/pull/7980).

### Bug fixes

- In Apollo Client 2.x, a `refetch` operation would always replace existing data in the cache. With the introduction of field policy `merge` functions in Apollo Client 3, existing field values could be inappropriately combined with incoming field values by a custom `merge` function that does not realize a `refetch` has happened.

  To give you more control over this behavior, we have introduced an `overwrite?: boolean = false` option for `cache.writeQuery` and `cache.writeFragment`, and an option called `refetchWritePolicy?: "merge" | "overwrite"` for `client.watchQuery`, `useQuery`, and other functions that accept `WatchQueryOptions`. You can use these options to make sure any `merge` functions involved in cache writes for `refetch` operations get invoked with `undefined` as their first argument, which simulates the absence of any existing data, while still giving the `merge` function a chance to determine the internal representation of the incoming data.

  The default behaviors are `overwrite: true` and `refetchWritePolicy: "overwrite"`, which restores the Apollo Client 2.x behavior, but (if this change causes any problems for your application) you can easily recover the previous merging behavior by setting a default value for `refetchWritePolicy` in `defaultOptions.watchQuery`:
  ```ts
  new ApolloClient({
    defaultOptions: {
      watchQuery: {
        refetchWritePolicy: "merge",
      },
    },
  })
  ```
  [@benjamn](https://github.com/benjamn) in [#7810](https://github.com/apollographql/apollo-client/pull/7810)

- Make sure the `MockedResponse` `ResultFunction` type is re-exported. <br/>
  [@hwillson](https://github.com/hwillson) in [#8315](https://github.com/apollographql/apollo-client/pull/8315)

- Fix polling when used with `skip`. <br/>
  [@brainkim](https://github.com/brainkim) in [#8346](https://github.com/apollographql/apollo-client/pull/8346)

- `InMemoryCache` now coalesces `EntityStore` updates to guarantee only one `store.merge(id, fields)` call per `id` per cache write. <br/>
  [@benjamn](https://github.com/benjamn) in [#8372](https://github.com/apollographql/apollo-client/pull/8372)

- Fix polling when used with `<React.StrictMode>`. <br/>
  [@brainkim](https://github.com/brainkim) in [#8414](https://github.com/apollographql/apollo-client/pull/8414)

- Fix the React integration logging `Warning: Can't perform a React state update on an unmounted component`. <br/>
  [@wuarmin](https://github.com/wuarmin) in [#7745](https://github.com/apollographql/apollo-client/pull/7745)

- Make `ObservableQuery#getCurrentResult` always call `queryInfo.getDiff()`. <br/>
  [@benjamn](https://github.com/benjamn) in [#8422](https://github.com/apollographql/apollo-client/pull/8422)

- Make `readField` default to reading from current object only when the `from` option/argument is actually omitted, not when `from` is passed to `readField` with an undefined value. A warning will be printed when this situation occurs. <br/>
  [@benjamn](https://github.com/benjamn) in [#8508](https://github.com/apollographql/apollo-client/pull/8508)

- The `fetchMore`, `subscribeToMore`, and `updateQuery` functions no longer throw `undefined` errors <br/> [@noghartt](https://github.com/noghartt) in [#7980](https://github.com/apollographql/apollo-client/pull/7980).

## Apollo Client 3.3.21

### Bug fixes

- Fix race condition in `@apollo/client/link/context` that could leak subscriptions if the subscription is cancelled before `operation.setContext` is called. <br/>
  [@sofianhn](https://github.com/sofianhn) in [#8399](https://github.com/apollographql/apollo-client/pull/8399)

- Prefer `existing.pageInfo.startCursor` and `endCursor` (if defined) in `read` function of `relayStylePagination` policies. <br/>
  [@benjamn](https://github.com/benjamn) in [#8438](https://github.com/apollographql/apollo-client/pull/8438)

### Improvements

- Normalize user-provided `HttpLink` headers by lower-casing their names. <br/>
  [@benjamn](https://github.com/benjamn) in [#8449](https://github.com/apollographql/apollo-client/pull/8449)

## Apollo Client 3.3.20

### Bug fixes

- Fix policy merging bug when calling `cache.policies.addTypePolicies` multiple times for the same type policy. <br/>
  [@Banou26](https://github.com/Banou26) in [#8361](https://github.com/apollographql/apollo-client/pull/8361)

## Apollo Client 3.3.19

### Bug fixes

- Use `export ... from` syntax to re-export `graphql-tag` named exports, making tree-shaking easier for some bundlers. <br/>
  [@benjamn](https://github.com/benjamn) in [#8221](https://github.com/apollographql/apollo-client/pull/8221)

### Documentation

- Replace Spectrum references with [community.apollographql.com](https://community.apollographql.com). <br/>
  [@hwillson](https://github.com/hwillson) in [#8238](https://github.com/apollographql/apollo-client/pull/8238)

## Apollo Client 3.3.18

### Bug fixes

- Add `"sideEffects": false` to all generated/published `package.json` files, to improve dead code elimination for nested entry points like `@apollo/client/cache`. <br/>
  [@benjamn](https://github.com/benjamn) in [#8213](https://github.com/apollographql/apollo-client/pull/8213)

## Apollo Client 3.3.17

### Bug fixes

- Make `useReactiveVar(rv)` recheck the latest `rv()` value in its `useEffect` callback, and immediately update state if the value has already changed, rather than calling `rv.onNextChange(setValue)` to listen for future changes. <br/>
  [@benjamn](https://github.com/benjamn) in [#8135](https://github.com/apollographql/apollo-client/pull/8135)

## Apollo Client 3.3.16

### Bug fixes

- Prevent `undefined` mutation result in `useMutation`. <br/>
  [@jcreighton](https://github.com/jcreighton) in [#8018](https://github.com/apollographql/apollo-client/pull/8018)

- Fix `useReactiveVar` not rerendering for successive synchronous calls. <br/>
  [@brainkim](https://github.com/brainkim) in [#8022](https://github.com/apollographql/apollo-client/pull/8022)

- Support `batchDebounce` option for `BatchLink` and `BatchHttpLink`. <br/>
  [@dannycochran](https://github.com/dannycochran) in [#8024](https://github.com/apollographql/apollo-client/pull/8024)

## Apollo Client 3.3.15

- Increment `queryInfo.lastRequestId` only when making a network request through the `ApolloLink` chain, rather than every time `fetchQueryByPolicy` is called. <br/>
  [@dannycochran](https://github.com/dannycochran) in [#7956](https://github.com/apollographql/apollo-client/pull/7956)

- During server-side rendering, allow initial `useQuery` calls to return final `{ loading: false, data }` results when the cache already contains the necessary data. <br/>
  [@benjamn](https://github.com/benjamn) in [#7983](https://github.com/apollographql/apollo-client/pull/7983)

## Apollo Client 3.3.14

### Improvements

- Adjust TypeScript types to allow `keyFields` and `keyArgs` functions to return `false`. <br/>
  [@CarsonF](https://github.com/CarsonF) and [@benjamn](https://github.com/benjamn) in [#7900](https://github.com/apollographql/apollo-client/pull/7900)

### Bug fixes

- Prevent `RenderPromises` memory leak by calling `renderPromises.clear()` after `getMarkupFromTree` finishes. <br/>
  [@benjamn](https://github.com/benjamn) in [#7943](https://github.com/apollographql/apollo-client/pull/7943)

- Cancel pending notify timeout when stopping a `QueryInfo` object. <br/>
  [@hollandThomas](https://github.com/hollandThomas) in [#7935](https://github.com/apollographql/apollo-client/pull/7935)

- Fix infinite rendering bug related to `useSubscription`. <br/>
  [@brainkim](https://github.com/brainkim) in [#7917](https://github.com/apollographql/apollo-client/pull/7917)

## Apollo Client 3.3.13

### Improvements

- Add missing `context` option to `useSubscription`. <br />
  [@jcreighton](https://github.com/jcreighton) in [#7860](https://github.com/apollographql/apollo-client/pull/7860)

- Remove unnecessary TypeScript global `Observable<T>["@@observable"]` method declaration. <br/>
  [@benjamn](https://github.com/benjamn) in [#7888](https://github.com/apollographql/apollo-client/pull/7888)

- Prevent skipped/observerless `ObservableQuery`s from being refetched by `refetchQueries`. <br/>
  [@dannycochran](https://github.com/dannycochran) in [#7877](https://github.com/apollographql/apollo-client/pull/7877)

## Apollo Client 3.3.12

### Bug fixes

- Maintain serial ordering of `asyncMap` mapping function calls, and prevent potential unhandled `Promise` rejection errors. <br/>
  [@benjamn](https://github.com/benjamn) in [#7818](https://github.com/apollographql/apollo-client/pull/7818)

- Relax incompatible `children?: React.ReactElement` field type in `MockedProviderProps` interface. <br/>
  [@kevinperaza](https://github.com/kevinperaza) in [#7833](https://github.com/apollographql/apollo-client/pull/7833)

## Apollo Client 3.3.11

### Bug fixes

- Fix `useLazyQuery` `forceUpdate` loop regression introduced by [#7655](https://github.com/apollographql/apollo-client/pull/7655) in version 3.3.10. <br/>
  [@benjamn](https://github.com/benjamn) in [#7715](https://github.com/apollographql/apollo-client/pull/7715)

## Apollo Client 3.3.10

### Bug fixes

- Revert PR [#7276](https://github.com/apollographql/apollo-client/pull/7276), but test that garbage collection reclaims torn-down `ObservableQuery` objects. <br/>
  [@benjamn](https://github.com/benjamn) in [#7695](https://github.com/apollographql/apollo-client/pull/7695)

- Reset `QueryInfo.diff` and `QueryInfo.dirty` after canceling notify timeout in `QueryInfo.markResult` and `QueryInfo.markError`. <br/>
  [@jcreighton](https://github.com/jcreighton) in [#7696](https://github.com/apollographql/apollo-client/pull/7696)

### Improvements

- Avoid calling `forceUpdate` when component is unmounted. <br/>
  [@DylanVann](https://github.com/DylanVann) in [#7655](https://github.com/apollographql/apollo-client/pull/7655)

- The `codemods/` top-level directory has been moved into the `scripts/` directory. <br/>
  [@benjamn](https://github.com/benjamn) in [#7675](https://github.com/apollographql/apollo-client/pull/7675)

## Apollo Client 3.3.9

### Bug Fixes

- Prevent reactive variables from retaining otherwise unreachable `InMemoryCache` objects. <br/>
  [@benjamn](https://github.com/benjamn) in [#7661](https://github.com/apollographql/apollo-client/pull/7661)

### Improvements

- The [`graphql-tag`](https://www.npmjs.com/package/graphql-tag) dependency has been updated to version 2.12.0, after converting its repository to use TypeScript and ECMAScript module syntax. There should be no visible changes in behavior, though the internal changes seemed significant enough to mention here. <br/>
  [@abdonrd](https://github.com/abdonrd) in [graphql-tag#273](https://github.com/apollographql/graphql-tag/pull/273) and
  [@PowerKiKi](https://github.com/PowerKiKi) in [graphql-tag#325](https://github.com/apollographql/graphql-tag/pull/325)

## Apollo Client 3.3.8

### Bug Fixes

- Catch updates in `useReactiveVar` with an additional check. <br/>
  [@jcreighton](https://github.com/jcreighton) in [#7652](https://github.com/apollographql/apollo-client/pull/7652)

- Reactivate forgotten reactive variables whenever `InMemoryCache` acquires its first watcher. <br/>
  [@benjamn](https://github.com/benjamn) in [#7657](https://github.com/apollographql/apollo-client/pull/7657)

- Backport `Symbol.species` fix for `Concast` and `ObservableQuery` from [`release-3.4`](https://github.com/apollographql/apollo-client/pull/7399), fixing subscriptions in React Native Android when the Hermes JavaScript engine is enabled (among other benefits). <br/>
  [@benjamn](https://github.com/benjamn) in [#7403](https://github.com/apollographql/apollo-client/pull/7403) and [#7660](https://github.com/apollographql/apollo-client/pull/7660)

## Apollo Client 3.3.7

### Bug Fixes

- Fix a regression due to [#7310](https://github.com/apollographql/apollo-client/pull/7310) that caused `loading` always to be `true` for `skip: true` results during server-side rendering. <br/>
  [@rgrove](https://github.com/rgrove) in [#7567](https://github.com/apollographql/apollo-client/pull/7567)

- Avoid duplicate `useReactiveVar` listeners when rendering in `React.StrictMode`. <br/>
  [@jcreighton](https://github.com/jcreighton) in [#7581](https://github.com/apollographql/apollo-client/pull/7581)

### Improvements

- Set `displayName` on `ApolloContext` objects for easier debugging. <br/>
  [@dulmandakh](https://github.com/dulmandakh) in [#7550](https://github.com/apollographql/apollo-client/pull/7550)

## Apollo Client 3.3.6

### Bug Fixes

- Immediately apply `queryType: true`, `mutationType: true`, and `subscriptionType: true` type policies, rather than waiting for the first time the policy is used, fixing a [regression](https://github.com/apollographql/apollo-client/issues/7443) introduced by [#7065](https://github.com/apollographql/apollo-client/pull/7065). <br/>
  [@benjamn](https://github.com/benjamn) in [#7463](https://github.com/apollographql/apollo-client/pull/7463)

- Check that `window` is defined even when `connectToDevTools` is `true`. <br/>
  [@yasupeke](https://github.com/yasupeke) in [#7434](https://github.com/apollographql/apollo-client/pull/7434)

### Improvements

- Replace stray `console.debug` (undefined in React Native) with `invariant.log`. <br/>
  [@benjamn](https://github.com/benjamn) in [#7454](https://github.com/apollographql/apollo-client/pull/7454)

- Suggest Firefox Apollo DevTools as well as the Chrome extension. <br/>
  [@benjamn](https://github.com/benjamn) in [#7461](https://github.com/apollographql/apollo-client/pull/7461)

## Apollo Client 3.3.5

### Improvements

- Restore `client.version` property, reflecting the current `@apollo/client` version from `package.json`. <br/>
  [@benjamn](https://github.com/benjamn) in [#7448](https://github.com/apollographql/apollo-client/pull/7448)

## Apollo Client 3.3.4

### Improvements

- Update `ts-invariant` to avoid potential [Content Security Policy](https://developer.mozilla.org/en-US/docs/Web/HTTP/CSP)-violating `Function` fallback, thanks to [a clever new `globalThis` polyfill technique](https://mathiasbynens.be/notes/globalthis). <br/>
  [@benjamn](https://github.com/benjamn) in [#7414](https://github.com/apollographql/apollo-client/pull/7414)

## Apollo Client 3.3.3

### Bug fixes

- Make the `observer` parameter of `ApolloLink#onError` optional, fixing an unnecessary breaking change for any code that called `onError` directly. <br/>
  [@benjamn](https://github.com/benjamn) in [#7407](https://github.com/apollographql/apollo-client/pull/7407)

## Apollo Client 3.3.2

> ⚠️ **Note:** This version of `@apollo/client` contains no behavioral changes since version 3.3.1

### Documentation

- The [Pagination](https://www.apollographql.com/docs/react/pagination/overview/) article has been completely rewritten (and split into multiple pages) to cover Apollo Client 3 field policies. <br/>
  [@benjamn](https://github.com/benjamn) and [@StephenBarlow](https://github.com/StephenBarlow) in [#7175](https://github.com/apollographql/apollo-client/pull/7175)

- Revamp [local state tutorial chapter](https://www.apollographql.com/docs/tutorial/local-state/) for Apollo Client 3, including reactive variables. <br/>
  [@StephenBarlow](https://github.com/StephenBarlow) in [`apollographql@apollo#1050`](https://github.com/apollographql/apollo/pull/1050)

- Add examples of using `ApolloLink` to modify response data asynchronously. <br/>
  [@alichry](https://github.com/alichry) in [#7332](https://github.com/apollographql/apollo-client/pull/7332)

- Consolidate separate v2.4, v2.5, and v2.6 documentation versions into one v2 version. <br/>
  [@jgarrow](https://github.com/jgarrow) in [#7378](https://github.com/apollographql/apollo-client/pull/7378)

## Apollo Client 3.3.1

### Bug Fixes

- Revert back to `default`-importing `React` internally, rather than using a namespace import. <br/>
  [@benjamn](https://github.com/benjamn) in [113475b1](https://github.com/apollographql/apollo-client/commit/113475b163a19a40a67465c11e8e6f48a1de7e76)

## Apollo Client 3.3.0

### Bug Fixes

- Update `@wry/equality` to consider undefined properties equivalent to missing properties. <br/>
  [@benjamn](https://github.com/benjamn) in [#7108](https://github.com/apollographql/apollo-client/pull/7108)

- Prevent memory leaks involving unused `onBroadcast` function closure created in `ApolloClient` constructor. <br/>
  [@kamilkisiela](https://github.com/kamilkisiela) in [#7161](https://github.com/apollographql/apollo-client/pull/7161)

- Provide default empty cache object for root IDs like `ROOT_QUERY`, to avoid differences in behavior before/after `ROOT_QUERY` data has been written into `InMemoryCache`. <br/>
  [@benjamn](https://github.com/benjamn) in [#7100](https://github.com/apollographql/apollo-client/pull/7100)

- Cancel `queryInfo.notifyTimeout` in `QueryInfo#markResult` to prevent unnecessary network requests when using a `FetchPolicy` of `cache-and-network` or `network-only` in a React component with multiple `useQuery` calls. <br/>
  [@benjamn](https://github.com/benjamn) in [#7347](https://github.com/apollographql/apollo-client/pull/7347)

### Potentially breaking changes

- Ensure `cache.readQuery` and `cache.readFragment` always return `TData | null`, instead of throwing `MissingFieldError` exceptions when missing fields are encountered. <br/>
  [@benjamn](https://github.com/benjamn) in [#7098](https://github.com/apollographql/apollo-client/pull/7098)
  > Since this change converts prior exceptions to `null` returns, and since `null` was already a possible return value according to the `TData | null` return type, we are confident this change will be backwards compatible (as long as `null` was properly handled before).

- `HttpLink` will now automatically strip any unused `variables` before sending queries to the GraphQL server, since those queries are very likely to fail validation, according to the [All Variables Used](https://spec.graphql.org/draft/#sec-All-Variables-Used) rule in the GraphQL specification. If you depend on the preservation of unused variables, you can restore the previous behavior by passing `includeUnusedVariables: true` to the `HttpLink` constructor (which is typically passed as `options.link` to the `ApolloClient` constructor). <br/>
  [@benjamn](https://github.com/benjamn) in [#7127](https://github.com/apollographql/apollo-client/pull/7127)

- Ensure `MockLink` (used by `MockedProvider`) returns mock configuration errors (e.g. `No more mocked responses for the query ...`) through the Link's `Observable`, instead of throwing them. These errors are now available through the `error` property of a result. <br/>
  [@hwillson](https://github.com/hwillson) in [#7110](https://github.com/apollographql/apollo-client/pull/7110)
  > Returning mock configuration errors through the Link's `Observable` was the default behavior in Apollo Client 2.x. We changed it for 3, but the change has been problematic for those looking to migrate from 2.x to 3. We've decided to change this back with the understanding that not many people want or are relying on `MockLink`'s throwing exception approach. If you want to change this functionality, you can define custom error handling through `MockLink.setOnError`.

- Unsubscribing the last observer from an `ObservableQuery` will once again unsubscribe from the underlying network `Observable` in all cases, as in Apollo Client 2.x, allowing network requests to be cancelled by unsubscribing. <br/>
  [@javier-garcia-meteologica](https://github.com/javier-garcia-meteologica) in [#7165](https://github.com/apollographql/apollo-client/pull/7165) and [#7170](https://github.com/apollographql/apollo-client/pull/7170).

- The independent `QueryBaseOptions` and `ModifiableWatchQueryOptions` interface supertypes have been eliminated, and their fields are now defined by `QueryOptions`. <br/>
  [@DCtheTall](https://github.com/DCtheTall) in [#7136](https://github.com/apollographql/apollo-client/pull/7136)

- Internally, Apollo Client now avoids nested imports from the `graphql` package, importing everything from the top-level package instead. For example,
  ```ts
  import { visit } from "graphql/language/visitor"
  ```
  is now just
  ```ts
  import { visit } from "graphql"
  ```
  Since the `graphql` package uses `.mjs` modules, your bundler may need to be configured to recognize `.mjs` files as ECMAScript modules rather than CommonJS modules. <br/>
  [@benjamn](https://github.com/benjamn) in [#7185](https://github.com/apollographql/apollo-client/pull/7185)

### Improvements

- Support inheritance of type and field policies, according to `possibleTypes`. <br/>
  [@benjamn](https://github.com/benjamn) in [#7065](https://github.com/apollographql/apollo-client/pull/7065)

- Allow configuring custom `merge` functions, including the `merge: true` and `merge: false` shorthands, in type policies as well as field policies. <br/>
  [@benjamn](https://github.com/benjamn) in [#7070](https://github.com/apollographql/apollo-client/pull/7070)

- The verbosity of Apollo Client console messages can be globally adjusted using the `setLogVerbosity` function:
  ```ts
  import { setLogVerbosity } from "@apollo/client";
  setLogVerbosity("log"); // display all messages
  setLogVerbosity("warn"); // display only warnings and errors (default)
  setLogVerbosity("error"); // display only errors
  setLogVerbosity("silent"); // hide all console messages
  ```
  Remember that all logs, warnings, and errors are hidden in production. <br/>
  [@benjamn](https://github.com/benjamn) in [#7226](https://github.com/apollographql/apollo-client/pull/7226)

- Modifying `InMemoryCache` fields that have `keyArgs` configured will now invalidate only the field value with matching key arguments, rather than invalidating all field values that share the same field name. If `keyArgs` has not been configured, the cache must err on the side of invalidating by field name, as before. <br/>
  [@benjamn](https://github.com/benjamn) in [#7351](https://github.com/apollographql/apollo-client/pull/7351)

- Shallow-merge `options.variables` when combining existing or default options with newly-provided options, so new variables do not completely overwrite existing variables. <br/>
  [@amannn](https://github.com/amannn) in [#6927](https://github.com/apollographql/apollo-client/pull/6927)

- Avoid displaying `Cache data may be lost...` warnings for scalar field values that happen to be objects, such as JSON data. <br/>
  [@benjamn](https://github.com/benjamn) in [#7075](https://github.com/apollographql/apollo-client/pull/7075)

- In addition to the `result.data` property, `useQuery` and `useLazyQuery` will now provide a `result.previousData` property, which can be useful when a network request is pending and `result.data` is undefined, since `result.previousData` can be rendered instead of rendering an empty/loading state. <br/>
  [@hwillson](https://github.com/hwillson) in [#7082](https://github.com/apollographql/apollo-client/pull/7082)

- Passing `validate: true` to the `SchemaLink` constructor will enable validation of incoming queries against the local schema before execution, returning validation errors in `result.errors`, just like a non-local GraphQL endpoint typically would. <br/>
  [@amannn](https://github.com/amannn) in [#7094](https://github.com/apollographql/apollo-client/pull/7094)

- Allow optional arguments in `keyArgs: [...]` arrays for `InMemoryCache` field policies. <br/>
  [@benjamn](https://github.com/benjamn) in [#7109](https://github.com/apollographql/apollo-client/pull/7109)

- Avoid registering `QueryPromise` when `skip` is `true` during server-side rendering. <br/>
  [@izumin5210](https://github.com/izumin5210) in [#7310](https://github.com/apollographql/apollo-client/pull/7310)

- `ApolloCache` objects (including `InMemoryCache`) may now be associated with or disassociated from individual reactive variables by calling `reactiveVar.attachCache(cache)` and/or `reactiveVar.forgetCache(cache)`. <br/>
  [@benjamn](https://github.com/benjamn) in [#7350](https://github.com/apollographql/apollo-client/pull/7350)

## Apollo Client 3.2.9

### Bug Fixes

- Revert back to `default`-importing `React` internally, rather than using a namespace import. <br/>
  [@benjamn](https://github.com/benjamn) in [113475b1](https://github.com/apollographql/apollo-client/commit/113475b163a19a40a67465c11e8e6f48a1de7e76)

## Apollo Client 3.2.8

### Bug Fixes

- Ensure `sourcesContent` array is properly defined in `.js.map` files generated by `tsc`. <br/>
  [@benjamn](https://github.com/benjamn) in [#7371](https://github.com/apollographql/apollo-client/pull/7371)

- Avoid relying on global `Symbol` properties in `ApolloContext.ts`. <br/>
  [@benjamn](https://github.com/benjamn) in [#7371](https://github.com/apollographql/apollo-client/pull/7371)

## Apollo Client 3.2.7

### Bug Fixes

- Revert updating `symbol-observable` from version 2.x to version 3, which caused TypeScript errors with some `@types/node` versions, especially in Angular applications. <br/>
  [@benjamn](https://github.com/benjamn) in [#7340](https://github.com/apollographql/apollo-client/pull/7340)

## Apollo Client 3.2.6

### Bug Fixes

- Always consider singleton IDs like `ROOT_QUERY` and `ROOT_MUTATION` to be root IDs during `cache.gc` garbage collection, regardless of whether they have been retained or released. <br/>
  [@benjamn](https://github.com/benjamn) in [#7333](https://github.com/apollographql/apollo-client/pull/7333)

- Use optional chaining syntax (`this.currentObservable?.refetch`) in React `refetch` wrapper function to avoid crashing when an unmounted component is accidentally refetched. <br/>
  [@tm1000](https://github.com/tm1000) in [#6314](https://github.com/apollographql/apollo-client/pull/6314) and
  [@linmic](https://github.com/linmic) in [#7186](https://github.com/apollographql/apollo-client/pull/7186)

### Improvements

- Handle older `react-apollo` package in `codemods/ac2-to-ac3/imports.js` migration script. <br/>
  [@tm1000](https://github.com/tm1000) in [#7216](https://github.com/apollographql/apollo-client/pull/7216)

- Ensure `relayStylePagination` preserves `pageInfo.{start,end}Cursor` if `edges` is missing or empty. <br/>
  [@beaucollins](https://github.com/beaucollins) in [#7224](https://github.com/apollographql/apollo-client/pull/7224)

## Apollo Client 3.2.5

### Improvements

- Move `terser` dependency from `dependencies` to `devDependencies`. <br/>
  [@SimenB](https://github.com/SimenB) in [#7188](https://github.com/apollographql/apollo-client/pull/7188)

- Avoid all sub-package imports from the `graphql` npm package. <br/>
  [@stoically](https://github.com/stoically) in [#7185](https://github.com/apollographql/apollo-client/pull/7185)

## Apollo Client 3.2.4

### Improvements

- Update the `optimism` npm dependency to version 0.13.0 in order to use the new `optimistic.forget` method to fix a potential `cache.watch` memory leak. <br/>
  [@benjamn](https://github.com/benjamn) in [#7157](https://github.com/apollographql/apollo-client/pull/7157)

- Consider `cache.reset` a destructive method, like `cache.evict` and `cache.modify`. <br/>
  [@joshjg](https://github.com/joshjg) in [#7150](https://github.com/apollographql/apollo-client/pull/7150)

- Avoid refetching observerless queries with `reFetchObservableQueries`. <br/>
  [@joshjg](https://github.com/joshjg) in [#7146](https://github.com/apollographql/apollo-client/pull/7146)

## Apollo Client 3.2.3

### Improvements

- Default `args.offset` to zero in `offsetLimitPagination`. <br/>
  [@benjamn](https://github.com/benjamn) in [#7141](https://github.com/apollographql/apollo-client/pull/7141)

## Apollo Client 3.2.2

### Bug Fixes

- Undo `TEdgeWrapper` approach for `relayStylePagination`, introduced by [f41e9efc](https://github.com/apollographql/apollo-client/commit/f41e9efc9e061b80fe5019456c049a3c56661e87) in [#7023](https://github.com/apollographql/apollo-client/pull/7023), since it was an unintended breaking change for existing code that used `cache.modify` to interact with field data managed by `relayStylePagination`. <br/>
  [@benjamn](https://github.com/benjamn) in [#7103](https://github.com/apollographql/apollo-client/pull/7103)

## Apollo Client 3.2.1

### Bug Fixes

- Fix `relayStylePagination` to handle the possibility that edges might be normalized `Reference` objects (uncommon). <br/>
  [@anark](https://github.com/anark) and [@benjamn](https://github.com/benjamn) in [#7023](https://github.com/apollographql/apollo-client/pull/7023)

- Disable "Missing cache result fields" warnings when `returnPartialData` is `true`.  <br/>
  [@hwillson](https://github.com/hwillson) in [#7055](https://github.com/apollographql/apollo-client/pull/7055)

### Improvements

- Mark `subscriptions-transport-ws` `peerDependency` as optional. <br/>
  [@MasterOdin](https://github.com/MasterOdin) in [#7047](https://github.com/apollographql/apollo-client/pull/7047)

## Apollo Client 3.2.0

### Bug Fixes

- Use `options.nextFetchPolicy` internally to restore original `FetchPolicy` after polling with `fetchPolicy: "network-only"`, so that polling does not interfere with normal query watching. <br/>
  [@benjamn](https://github.com/benjamn) in [#6893](https://github.com/apollographql/apollo-client/pull/6893)

- Initialize `ObservableQuery` in `updateObservableQuery` even if `skip` is `true`. <br/>
  [@mu29](https://github.com/mu29) in [#6999](https://github.com/apollographql/apollo-client/pull/6999)

- Prevent full reobservation of queries affected by optimistic mutation updates, while still delivering results from the cache. <br/>
  [@benjamn](https://github.com/benjamn) in [#6854](https://github.com/apollographql/apollo-client/pull/6854)

### Improvements

- In TypeScript, all APIs that take `DocumentNode` parameters now may alternatively take `TypeDocumentNode<Data, Variables>`. This type has the same JavaScript representation but allows the APIs to infer the data and variable types instead of requiring you to specify types explicitly at the call site. <br/>
  [@dotansimha](https://github.com/dotansimha) in [#6720](https://github.com/apollographql/apollo-client/pull/6720)

- Bring back an improved form of heuristic fragment matching, by allowing `possibleTypes` to specify subtype regular expression strings, which count as matches if the written result object has all the fields expected for the fragment. <br/>
  [@benjamn](https://github.com/benjamn) in [#6901](https://github.com/apollographql/apollo-client/pull/6901)

- Allow `options.nextFetchPolicy` to be a function that takes the current `FetchPolicy` and returns a new (or the same) `FetchPolicy`, making `nextFetchPolicy` more suitable for global use in `defaultOptions.watchQuery`. <br/>
  [@benjamn](https://github.com/benjamn) in [#6893](https://github.com/apollographql/apollo-client/pull/6893)

- Implement `useReactiveVar` hook for consuming reactive variables in React components. <br/>
  [@benjamn](https://github.com/benjamn) in [#6867](https://github.com/apollographql/apollo-client/pull/6867)

- Move `apollo-link-persisted-queries` implementation to `@apollo/client/link/persisted-queries`. Try running our [automated imports transform](https://github.com/apollographql/apollo-client/tree/main/scripts/codemods/ac2-to-ac3) to handle this conversion, if you're using `apollo-link-persisted-queries`. <br/>
  [@hwillson](https://github.com/hwillson) in [#6837](https://github.com/apollographql/apollo-client/pull/6837)

- Disable feud-stopping logic after any `cache.evict` or `cache.modify` operation. <br/>
  [@benjamn](https://github.com/benjamn) in
  [#6817](https://github.com/apollographql/apollo-client/pull/6817) and
  [#6898](https://github.com/apollographql/apollo-client/pull/6898)

- Throw if `writeFragment` cannot identify `options.data` when no `options.id` provided. <br/>
  [@jcreighton](https://github.com/jcreighton) in [#6859](https://github.com/apollographql/apollo-client/pull/6859)

- Provide `options.storage` object to `cache.modify` functions, as provided to `read` and `merge` functions. <br/>
  [@benjamn](https://github.com/benjamn) in [#6991](https://github.com/apollographql/apollo-client/pull/6991)

- Allow `cache.modify` functions to return `details.INVALIDATE` (similar to `details.DELETE`) to invalidate the current field, causing affected queries to rerun, even if the field's value is unchanged. <br/>
  [@benjamn](https://github.com/benjamn) in [#6991](https://github.com/apollographql/apollo-client/pull/6991)

- Support non-default `ErrorPolicy` values (that is, `"ignore"` and `"all"`, in addition to the default value `"none"`) for mutations and subscriptions, like we do for queries. <br/>
  [@benjamn](https://github.com/benjamn) in [#7003](https://github.com/apollographql/apollo-client/pull/7003)

- Remove invariant forbidding a `FetchPolicy` of `cache-only` in `ObservableQuery#refetch`. <br/>
  [@benjamn](https://github.com/benjamn) in [ccb0a79a](https://github.com/apollographql/apollo-client/pull/6774/commits/ccb0a79a588721f08bf87a131c31bf37fa3238e5), fixing [#6702](https://github.com/apollographql/apollo-client/issues/6702)

## Apollo Client 3.1.5

### Bug Fixes

- Make `ApolloQueryResult.data` field non-optional again. <br/>
  [@benjamn](https://github.com/benjamn) in [#6997](https://github.com/apollographql/apollo-client/pull/6997)

### Improvements

- Allow querying `Connection` metadata without `args` in `relayStylePagination`. <br/>
  [@anark](https://github.com/anark) in [#6935](https://github.com/apollographql/apollo-client/pull/6935)

## Apollo Client 3.1.4

### Bug Fixes

- Restrict root object identification to `ROOT_QUERY` (the ID corresponding to the root `Query` object), allowing `Mutation` and `Subscription` as user-defined types. <br/>
  [@benjamn](https://github.com/benjamn) in [#6914](https://github.com/apollographql/apollo-client/pull/6914)

- Prevent crash when `pageInfo` and empty `edges` are received by `relayStylePagination`. <br/>
  [@fracmak](https://github.com/fracmak) in [#6918](https://github.com/apollographql/apollo-client/pull/6918)

## Apollo Client 3.1.3

### Bug Fixes

- Consider only `result.data` (rather than all properties of `result`) when settling cache feuds. <br/>
  [@danReynolds](https://github.com/danReynolds) in [#6777](https://github.com/apollographql/apollo-client/pull/6777)

### Improvements

- Provide [jscodeshift](https://www.npmjs.com/package/jscodeshift) transform for automatically converting Apollo Client 2.x `import` declarations to use Apollo Client 3.x packages. [Instructions](https://github.com/apollographql/apollo-client/tree/main/scripts/codemods/ac2-to-ac3). <br/>
  [@dminkovsky](https://github.com/dminkovsky) and [@jcreighton](https://github.com/jcreighton) in [#6486](https://github.com/apollographql/apollo-client/pull/6486)

## Apollo Client 3.1.2

### Bug Fixes

- Avoid making network requests when `skip` is `true`.  <br/>
  [@hwillson](https://github.com/hwillson) in [#6752](https://github.com/apollographql/apollo-client/pull/6752)

### Improvements

- Allow `SchemaLink.Options.context` function to be `async` (or return a `Promise`). <br/>
  [@benjamn](https://github.com/benjamn) in [#6735](https://github.com/apollographql/apollo-client/pull/6735)

## Apollo Client 3.1.1

### Bug Fixes

- Re-export cache types from `@apollo/client/core` (and thus also `@apollo/client`), again. <br/>
  [@benjamn](https://github.com/benjamn) in [#6725](https://github.com/apollographql/apollo-client/pull/6725)

## Apollo Client 3.1.0

### Bug Fixes

- Rework interdependencies between `@apollo/client/*` entry points, so that CommonJS and ESM modules are supported equally well, without any duplication of shared code. <br/>
  [@benjamn](https://github.com/benjamn) in [#6656](https://github.com/apollographql/apollo-client/pull/6656) and
  [#6657](https://github.com/apollographql/apollo-client/pull/6657)

- Tolerate `!==` callback functions (like `onCompleted` and `onError`) in `useQuery` options, since those functions are almost always freshly evaluated each time `useQuery` is called. <br/>
  [@hwillson](https://github.com/hwillson) and [@benjamn](https://github.com/benjamn) in [#6588](https://github.com/apollographql/apollo-client/pull/6588)

- Respect `context.queryDeduplication` if provided, and otherwise fall back to `client.deduplication` (as before). <br/>
  [@igaloly](https://github.com/igaloly) in [#6261](https://github.com/apollographql/apollo-client/pull/6261) and
  [@Kujawadl](https://github.com/Kujawadl) in [#6526](https://github.com/apollographql/apollo-client/pull/6526)

- Refactor `ObservableQuery#getCurrentResult` to reenable immediate delivery of warm cache results. As part of this refactoring, the `ApolloCurrentQueryResult` type was eliminated in favor of `ApolloQueryResult`. <br/>
  [@benjamn](https://github.com/benjamn) in [#6710](https://github.com/apollographql/apollo-client/pull/6710)

- Avoid clobbering `defaultOptions` with `undefined` values. <br/>
  [@benjamn](https://github.com/benjamn) in [#6715](https://github.com/apollographql/apollo-client/pull/6715)

### Improvements

- Apollo Client will no longer modify `options.fetchPolicy` unless you pass `options.nextFetchPolicy` to request an explicit change in `FetchPolicy` after the current request. Although this is technically a breaking change, `options.nextFieldPolicy` makes it easy to restore the old behavior (by passing `cache-first`). <br/>
  [@benjamn](https://github.com/benjamn) in [#6712](https://github.com/apollographql/apollo-client/pull/6712), reverting [#6353](https://github.com/apollographql/apollo-client/pull/6353)

- Errors of the form `Invariant Violation: 42` thrown in production can now be looked up much more easily, by consulting the auto-generated `@apollo/client/invariantErrorCodes.js` file specific to your `@apollo/client` version. <br/>
  [@benjamn](https://github.com/benjamn) in [#6665](https://github.com/apollographql/apollo-client/pull/6665)

- Make the `client` field of the `MutationResult` type non-optional, since it is always provided. <br/>
  [@glasser](https://github.com/glasser) in [#6617](https://github.com/apollographql/apollo-client/pull/6617)

- Allow passing an asynchronous `options.renderFunction` to `getMarkupFromTree`. <br/>
  [@richardscarrott](https://github.com/richardscarrott) in [#6576](https://github.com/apollographql/apollo-client/pull/6576)

- Ergonomic improvements for `merge` and `keyArgs` functions in cache field policies. <br/>
  [@benjamn](https://github.com/benjamn) in [#6714](https://github.com/apollographql/apollo-client/pull/6714)

## Apollo Client 3.0.2

### Bug Fixes

- Avoid duplicating `graphql/execution/execute` dependency in CommonJS bundle for `@apollo/client/link/schema`, fixing `instanceof` errors reported in [#6621](https://github.com/apollographql/apollo-client/issues/6621) and [#6614](https://github.com/apollographql/apollo-client/issues/6614). <br/>
  [@benjamn](https://github.com/benjamn) in [#6624](https://github.com/apollographql/apollo-client/pull/6624)

## Apollo Client 3.0.1

### Bug Fixes

- Make sure `useQuery` `onCompleted` is not fired when `skip` is `true`. <br/>
  [@hwillson](https://github.com/hwillson) in [#6589](https://github.com/apollographql/apollo-client/pull/6589)

- Revert changes to `peerDependencies` in `package.json` ([#6594](https://github.com/apollographql/apollo-client/pull/6594)), which would have allowed using incompatible future versions of `graphql` and/or `react` due to overly-permissive `>=` version constraints. <br/>
  [@hwillson](https://github.com/hwillson) in [#6605](https://github.com/apollographql/apollo-client/pull/6605)

# Apollo Client 3.0.0

## Improvements

> ⚠️ **Note:** As of 3.0.0, Apollo Client uses a new package name: [`@apollo/client`](https://www.npmjs.com/package/@apollo/client)

### `ApolloClient`

- **[BREAKING]** `ApolloClient` is now only available as a named export. The default `ApolloClient` export has been removed. <br/>
  [@hwillson](https://github.com/hwillson) in [#5425](https://github.com/apollographql/apollo-client/pull/5425)

- **[BREAKING]** The `queryManager` property of `ApolloClient` instances is now marked as `private`, paving the way for a more aggressive redesign of its API.

- **[BREAKING]** Apollo Client will no longer deliver "stale" results to `ObservableQuery` consumers, but will instead log more helpful errors about which cache fields were missing. <br/>
  [@benjamn](https://github.com/benjamn) in [#6058](https://github.com/apollographql/apollo-client/pull/6058)

- **[BREAKING]** `ApolloError`'s thrown by Apollo Client no longer prefix error messages with `GraphQL error:` or `Network error:`. To differentiate between GraphQL/network errors, refer to `ApolloError`'s public `graphQLErrors` and `networkError` properties. <br/>
  [@lorensr](https://github.com/lorensr) in [#3892](https://github.com/apollographql/apollo-client/pull/3892)

- **[BREAKING]** Support for the `@live` directive has been removed, but might be restored in the future if a more thorough implementation is proposed. <br/>
  [@benjamn](https://github.com/benjamn) in [#6221](https://github.com/apollographql/apollo-client/pull/6221)

- **[BREAKING]** Apollo Client 2.x allowed `@client` fields to be passed into the `link` chain if `resolvers` were not set in the constructor. This allowed `@client` fields to be passed into Links like `apollo-link-state`. Apollo Client 3 enforces that `@client` fields are local only, meaning they are no longer passed into the `link` chain, under any circumstances.  <br/>
  [@hwillson](https://github.com/hwillson) in [#5982](https://github.com/apollographql/apollo-client/pull/5982)

- **[BREAKING?]** Refactor `QueryManager` to make better use of observables and enforce `fetchPolicy` more reliably. <br/>
  [@benjamn](https://github.com/benjamn) in [#6221](https://github.com/apollographql/apollo-client/pull/6221)

- The `updateQuery` function previously required by `fetchMore` has been deprecated with a warning, and will be removed in the next major version of Apollo Client. Please consider using a `merge` function to handle incoming data instead of relying on `updateQuery`. <br/>
  [@benjamn](https://github.com/benjamn) in [#6464](https://github.com/apollographql/apollo-client/pull/6464)

  - Helper functions for generating common pagination-related field policies may be imported from `@apollo/client/utilities`. The most basic helper is `concatPagination`, which emulates the concatenation behavior of typical `updateQuery` functions. A more sophisticated helper is `offsetLimitPagination`, which implements offset/limit-based pagination. If you are consuming paginated data from a Relay-friendly API, use `relayStylePagination`. Feel free to use [these helper functions](https://github.com/apollographql/apollo-client/blob/main/src/utilities/policies/pagination.ts) as inspiration for your own field policies, and/or modify them to suit your needs. <br/>
    [@benjamn](https://github.com/benjamn) in [#6465](https://github.com/apollographql/apollo-client/pull/6465)

- Updated to work with `graphql@15`.  <br/>
  [@durchanek](https://github.com/durchanek) in [#6194](https://github.com/apollographql/apollo-client/pull/6194) and [#6279](https://github.com/apollographql/apollo-client/pull/6279) <br/>
  [@hagmic](https://github.com/hagmic) in [#6328](https://github.com/apollographql/apollo-client/pull/6328)

- Apollo Link core and HTTP related functionality has been merged into `@apollo/client`. Functionality that was previously available through the `apollo-link`, `apollo-link-http-common` and `apollo-link-http` packages is now directly available from `@apollo/client` (e.g. `import { HttpLink } from '@apollo/client'`). The `ApolloClient` constructor has also been updated to accept new `uri`, `headers` and `credentials` options. If `uri` is specified, Apollo Client will take care of creating the necessary `HttpLink` behind the scenes. <br/>
  [@hwillson](https://github.com/hwillson) in [#5412](https://github.com/apollographql/apollo-client/pull/5412)

- The `gql` template tag should now be imported from the `@apollo/client` package, rather than the `graphql-tag` package. Although the `graphql-tag` package still works for now, future versions of `@apollo/client` may change the implementation details of `gql` without a major version bump. <br/>
  [@hwillson](https://github.com/hwillson) in [#5451](https://github.com/apollographql/apollo-client/pull/5451)

- `@apollo/client/core` can be used to import the Apollo Client core, which includes everything the main `@apollo/client` package does, except for all React related functionality.  <br/>
  [@kamilkisiela](https://github.com/kamilkisiela) in [#5541](https://github.com/apollographql/apollo-client/pull/5541)

- Several deprecated methods have been fully removed:
  - `ApolloClient#initQueryManager`
  - `QueryManager#startQuery`
  - `ObservableQuery#currentResult`

- Apollo Client now supports setting a new `ApolloLink` (or link chain) after `new ApolloClient()` has been called, using the `ApolloClient#setLink` method.  <br/>
  [@hwillson](https://github.com/hwillson) in [#6193](https://github.com/apollographql/apollo-client/pull/6193)

- The final time a mutation `update` function is called, it can no longer accidentally read optimistic data from other concurrent mutations, which ensures the use of optimistic updates has no lasting impact on the state of the cache after mutations have finished. <br/>
  [@benjamn](https://github.com/benjamn) in [#6551](https://github.com/apollographql/apollo-client/pull/6551)

- Apollo links that were previously maintained in https://github.com/apollographql/apollo-link have been merged into the Apollo Client project. They should be accessed using the new entry points listed in the [migration guide](./docs/source/migrating/apollo-client-3-migration.md).  <br/>
  [@hwillson](https://github.com/hwillson) in [#](TODO)

### `InMemoryCache`

> ⚠️ **Note:** `InMemoryCache` has been significantly redesigned and rewritten in Apollo Client 3.0. Please consult the [migration guide](https://www.apollographql.com/docs/react/v3.0-beta/migrating/apollo-client-3-migration/#cache-improvements) and read the new [documentation](https://www.apollographql.com/docs/react/v3.0-beta/caching/cache-configuration/) to understand everything that has been improved.

- The `InMemoryCache` constructor should now be imported directly from `@apollo/client`, rather than from a separate package. The `apollo-cache-inmemory` package is no longer supported.

  > The `@apollo/client/cache` entry point can be used to import `InMemoryCache` without importing other parts of the Apollo Client codebase. <br/>
    [@hwillson](https://github.com/hwillson) in [#5577](https://github.com/apollographql/apollo-client/pull/5577)

- **[BREAKING]** `FragmentMatcher`, `HeuristicFragmentMatcher`, and `IntrospectionFragmentMatcher` have all been removed. We now recommend using `InMemoryCache`’s `possibleTypes` option instead. For more information see the [Defining `possibleTypes` manually](https://www.apollographql.com/docs/react/v3.0-beta/data/fragments/#defining-possibletypes-manually) section of the docs. <br/>
  [@benjamn](https://github.com/benjamn) in [#5073](https://github.com/apollographql/apollo-client/pull/5073)

- **[BREAKING]** As promised in the [Apollo Client 2.6 blog post](https://blog.apollographql.com/whats-new-in-apollo-client-2-6-b3acf28ecad1), all cache results are now frozen/immutable. <br/>
  [@benjamn](https://github.com/benjamn) in [#5153](https://github.com/apollographql/apollo-client/pull/5153)

- **[BREAKING]** Eliminate "generated" cache IDs to avoid normalizing objects with no meaningful ID, significantly reducing cache memory usage. This might be a backwards-incompatible change if your code depends on the precise internal representation of normalized data in the cache. <br/>
  [@benjamn](https://github.com/benjamn) in [#5146](https://github.com/apollographql/apollo-client/pull/5146)

- **[BREAKING]** `InMemoryCache` will no longer merge the fields of written objects unless the objects are known to have the same identity, and the values of fields with the same name will not be recursively merged unless a custom `merge` function is defined by a field policy for that field, within a type policy associated with the `__typename` of the parent object. <br/>
  [@benjamn](https://github.com/benjamn) in [#5603](https://github.com/apollographql/apollo-client/pull/5603)

- **[BREAKING]** `InMemoryCache` now _throws_ when data with missing or undefined query fields is written into the cache, rather than just warning in development. <br/>
  [@benjamn](https://github.com/benjamn) in [#6055](https://github.com/apollographql/apollo-client/pull/6055)

- **[BREAKING]** `client|cache.writeData` have been fully removed. `writeData` usage is one of the easiest ways to turn faulty assumptions about how the cache represents data internally, into cache inconsistency and corruption. `client|cache.writeQuery`, `client|cache.writeFragment`, and/or `cache.modify` can be used to update the cache.  <br/>
  [@benjamn](https://github.com/benjamn) in [#5923](https://github.com/apollographql/apollo-client/pull/5923)

- `InMemoryCache` now supports tracing garbage collection and eviction. Note that the signature of the `evict` method has been simplified in a potentially backwards-incompatible way. <br/>
  [@benjamn](https://github.com/benjamn) in [#5310](https://github.com/apollographql/apollo-client/pull/5310)

  - **[beta-BREAKING]** Please note that the `cache.evict` method now requires `Cache.EvictOptions`, though it previously supported positional arguments as well. <br/>
    [@danReynolds](https://github.com/danReynolds) in [#6141](https://github.com/apollographql/apollo-client/pull/6141)
    [@benjamn](https://github.com/benjamn) in [#6364](https://github.com/apollographql/apollo-client/pull/6364)

  - Removing an entity object using the `cache.evict` method does not automatically remove dangling references to that entity elsewhere in the cache, but dangling references will be automatically filtered from lists whenever those lists are read from the cache. You can define a custom field `read` function to customize this behavior. See [#6412](https://github.com/apollographql/apollo-client/pull/6412), [#6425](https://github.com/apollographql/apollo-client/pull/6425), and [#6454](https://github.com/apollographql/apollo-client/pull/6454) for further explanation.

- Cache methods that would normally trigger a broadcast, like `cache.evict`, `cache.writeQuery`, and `cache.writeFragment`, can now be called with a named options object, which supports a `broadcast: boolean` property that can be used to silence the broadcast, for situations where you want to update the cache multiple times without triggering a broadcast each time. <br/>
  [@benjamn](https://github.com/benjamn) in [#6288](https://github.com/apollographql/apollo-client/pull/6288)

- `InMemoryCache` now `console.warn`s in development whenever non-normalized data is dangerously overwritten, with helpful links to documentation about normalization and custom `merge` functions. <br/>
  [@benjamn](https://github.com/benjamn) in [#6372](https://github.com/apollographql/apollo-client/pull/6372)

- The result caching system (introduced in [#3394](https://github.com/apollographql/apollo-client/pull/3394)) now tracks dependencies at the field level, rather than at the level of whole entity objects, allowing the cache to return identical (`===`) results much more often than before. <br/>
  [@benjamn](https://github.com/benjamn) in [#5617](https://github.com/apollographql/apollo-client/pull/5617)

- `InMemoryCache` now has a method called `modify` which can be used to update the value of a specific field within a specific entity object:
  ```ts
  cache.modify({
    id: cache.identify(post),
    fields: {
      comments(comments: Reference[], { readField }) {
        return comments.filter(comment => idToRemove !== readField("id", comment));
      },
    },
  });
  ```
  This API gracefully handles cases where multiple field values are associated with a single field name, and also removes the need for updating the cache by reading a query or fragment, modifying the result, and writing the modified result back into the cache. Behind the scenes, the `cache.evict` method is now implemented in terms of `cache.modify`. <br/>
  [@benjamn](https://github.com/benjamn) in [#5909](https://github.com/apollographql/apollo-client/pull/5909)
  and [#6178](https://github.com/apollographql/apollo-client/pull/6178)

- `InMemoryCache` provides a new API for storing client state that can be updated from anywhere:
  ```ts
  import { makeVar } from "@apollo/client"
  const v = makeVar(123)
  console.log(v()) // 123
  console.log(v(v() + 1)) // 124
  console.log(v()) // 124
  v("asdf") // TS type error
  ```
  These variables are _reactive_ in the sense that updating their values invalidates any previously cached query results that depended on the old values. <br/>
  [@benjamn](https://github.com/benjamn) in
  [#5799](https://github.com/apollographql/apollo-client/pull/5799),
  [#5976](https://github.com/apollographql/apollo-client/pull/5976), and
  [#6512](https://github.com/apollographql/apollo-client/pull/6512)

- Various cache read and write performance optimizations, cutting read and write times by more than 50% in larger benchmarks. <br/>
  [@benjamn](https://github.com/benjamn) in [#5948](https://github.com/apollographql/apollo-client/pull/5948)

- The `cache.readQuery` and `cache.writeQuery` methods now accept an `options.id` string, which eliminates most use cases for `cache.readFragment` and `cache.writeFragment`, and skips the implicit conversion of fragment documents to query documents performed by `cache.{read,write}Fragment`. <br/>
  [@benjamn](https://github.com/benjamn) in [#5930](https://github.com/apollographql/apollo-client/pull/5930)

- Support `cache.identify(entity)` for easily computing entity ID strings. <br/>
  [@benjamn](https://github.com/benjamn) in [#5642](https://github.com/apollographql/apollo-client/pull/5642)

- Support eviction of specific entity fields using `cache.evict(id, fieldName)`. <br/>
  [@benjamn](https://github.com/benjamn) in [#5643](https://github.com/apollographql/apollo-client/pull/5643)

- Make `InMemoryCache#evict` remove data from all `EntityStore` layers. <br/>
  [@benjamn](https://github.com/benjamn) in [#5773](https://github.com/apollographql/apollo-client/pull/5773)

- Stop paying attention to `previousResult` in `InMemoryCache`. <br/>
  [@benjamn](https://github.com/benjamn) in [#5644](https://github.com/apollographql/apollo-client/pull/5644)

- Improve optimistic update performance by limiting cache key diversity. <br/>
  [@benjamn](https://github.com/benjamn) in [#5648](https://github.com/apollographql/apollo-client/pull/5648)

- Custom field `read` functions can read from neighboring fields using the `readField(fieldName)` helper, and may also read fields from other entities by calling `readField(fieldName, objectOrReference)`. <br/>
  [@benjamn](https://github.com/benjamn) in [#5651](https://github.com/apollographql/apollo-client/pull/5651)

- Expose cache `modify` and `identify` to the mutate `update` function.  <br/>
  [@hwillson](https://github.com/hwillson) in [#5956](https://github.com/apollographql/apollo-client/pull/5956)

- Add a default `gc` implementation to `ApolloCache`.  <br/>
  [@justinwaite](https://github.com/justinwaite) in [#5974](https://github.com/apollographql/apollo-client/pull/5974)

### React

- **[BREAKING]** The `QueryOptions`, `MutationOptions`, and `SubscriptionOptions` React Apollo interfaces have been renamed to `QueryDataOptions`, `MutationDataOptions`, and `SubscriptionDataOptions` (to avoid conflicting with similarly named and exported Apollo Client interfaces).

- **[BREAKING]** Results with `loading: true` will no longer redeliver previous data, though they may provide partial data from the cache, when available. <br/>
  [@benjamn](https://github.com/benjamn) in [#6566](https://github.com/apollographql/apollo-client/pull/6566)

- **[BREAKING?]** Remove `fixPolyfills.ts`, except when bundling for React Native. If you have trouble with `Map` or `Set` operations due to frozen key objects in React Native, either update React Native to version 0.59.0 (or 0.61.x, if possible) or investigate why `fixPolyfills.native.js` is not included in your bundle. <br/>
  [@benjamn](https://github.com/benjamn) in [#5962](https://github.com/apollographql/apollo-client/pull/5962)

- The contents of the `@apollo/react-hooks` package have been merged into `@apollo/client`, enabling the following all-in-one `import`:
  ```ts
  import { ApolloClient, ApolloProvider, useQuery } from '@apollo/client';
  ```
  [@hwillson](https://github.com/hwillson) in [#5357](https://github.com/apollographql/apollo-client/pull/5357)

- React SSR features (previously accessed via `@apollo/react-ssr`) can now be accessed from the separate Apollo Client entry point of `@apollo/client/react/ssr`. These features are not included in the default `@apollo/client` bundle.  <br/>
  [@hwillson](https://github.com/hwillson) in [#6499](https://github.com/apollographql/apollo-client/pull/6499)

### General

- **[BREAKING]** Removed `graphql-anywhere` since it's no longer used by Apollo Client.  <br/>
  [@hwillson](https://github.com/hwillson) in [#5159](https://github.com/apollographql/apollo-client/pull/5159)

- **[BREAKING]** Removed `apollo-boost` since Apollo Client 3.0 provides a boost like getting started experience out of the box.  <br/>
  [@hwillson](https://github.com/hwillson) in [#5217](https://github.com/apollographql/apollo-client/pull/5217)

- **[BREAKING]** We are no longer exporting certain (intended to be) internal utilities. If you are depending on some of the lesser known exports from `apollo-cache`, `apollo-cache-inmemory`, or `apollo-utilities`, they may no longer be available from `@apollo/client`. <br/>
  [@hwillson](https://github.com/hwillson) in [#5437](https://github.com/apollographql/apollo-client/pull/5437) and [#5514](https://github.com/apollographql/apollo-client/pull/5514)

  > Utilities that were previously externally available through the `apollo-utilities` package are now only available by importing from `@apollo/client/utilities`. <br/>
    [@hwillson](https://github.com/hwillson) in [#5683](https://github.com/apollographql/apollo-client/pull/5683)

- Make sure all `graphql-tag` public exports are re-exported.  <br/>
  [@hwillson](https://github.com/hwillson) in [#5861](https://github.com/apollographql/apollo-client/pull/5861)

- Fully removed `prettier`. The Apollo Client team has decided to no longer automatically enforce code formatting across the codebase. In most cases existing code styles should be followed as much as possible, but this is not a hard and fast rule.  <br/>
  [@hwillson](https://github.com/hwillson) in [#5227](https://github.com/apollographql/apollo-client/pull/5227)

- Make sure `ApolloContext` plays nicely with IE11 when storing the shared context.  <br/>
  [@ms](https://github.com/ms) in [#5840](https://github.com/apollographql/apollo-client/pull/5840)

- Migrated React Apollo HOC and Components functionality into Apollo Client, making it accessible from `@apollo/client/react/components` and `@apollo/client/react/hoc` entry points.  <br/>
  [@hwillson](https://github.com/hwillson) in [#6558](https://github.com/apollographql/apollo-client/pull/6558)

- Support passing a `context` object through the link execution chain when using subscriptions.  <br/>
  [@sgtpepper43](https://github.com/sgtpepper43) in [#4925](https://github.com/apollographql/apollo-client/pull/4925)

- `MockSubscriptionLink` now supports multiple subscriptions.  <br/>
  [@dfrankland](https://github.com/dfrankland) in [#6081](https://github.com/apollographql/apollo-client/pull/6081)

### Bug Fixes

- `useMutation` adjustments to help avoid an infinite loop / too many renders issue, caused by unintentionally modifying the `useState` based mutation result directly.  <br/>
  [@hwillson](https://github/com/hwillson) in [#5770](https://github.com/apollographql/apollo-client/pull/5770)

- Missing `__typename` fields no longer cause the `InMemoryCache#diff` result to be marked `complete: false`, if those fields were added by `InMemoryCache#transformDocument` (which calls `addTypenameToDocument`). <br/>
  [@benjamn](https://github.com/benjamn) in [#5787](https://github.com/apollographql/apollo-client/pull/5787)

- Fixed an issue that allowed `@client @export` based queries to lead to extra unnecessary network requests being fired.  <br/>
  [@hwillson](https://github.com/hwillson) in [#5946](https://github.com/apollographql/apollo-client/pull/5946)

- Refined `useLazyQuery` types to help prevent runtime errors.  <br/>
  [@benmosher](https://github.com/benmosher) in [#5935](https://github.com/apollographql/apollo-client/pull/5935)

- Make sure `@client @export` variables used in watched queries are updated each time the query receives new data that changes the value of the `@export` variable.  <br/>
  [@hwillson](https://github.com/hwillson) in [#5986](https://github.com/apollographql/apollo-client/pull/5986)

- Ensure `useMutation` passes a defined `errorPolicy` option into its underlying `ApolloClient.mutate()` call.  <br/>
  [@jamesreggio](https://github.com/jamesreggio) in [#5863](https://github.com/apollographql/apollo-client/pull/5863)

- `useQuery`: Prevent new data re-render attempts during an existing render. This helps avoid React 16.13.0's "Cannot update a component from inside the function body of a different component" warning (https://github.com/facebook/react/pull/17099). <br/>
  [@hwillson](https://github.com/hwillson) in [#6107](https://github.com/apollographql/apollo-client/pull/6107)

- Expand `ApolloError` typings to include `ServerError` and `ServerParseError`.  <br/>
  [@dmarkow](https://github.com/dmarkow) in [#6319](https://github.com/apollographql/apollo-client/pull/6319)

- Fast responses received over the link chain will no longer conflict with `skip` settings.  <br/>
  [@hwillson](https://github.com/hwillson) in [#6587](https://github.com/apollographql/apollo-client/pull/6587)

## Apollo Client 2.6.8

### Apollo Client (2.6.8)

- Update the `fetchMore` type signature to accept `context`.  <br/>
  [@koenpunt](https://github.com/koenpunt) in [#5147](https://github.com/apollographql/apollo-client/pull/5147)

- Fix type for `Resolver` and use it in the definition of `Resolvers`. <br />
  [@peoplenarthax](https://github.com/peoplenarthax) in [#4943](https://github.com/apollographql/apollo-client/pull/4943)

- Local state resolver functions now receive a `fragmentMap: FragmentMap`
  object, in addition to the `field: FieldNode` object, via the `info`
  parameter. <br/>
  [@mjlyons](https://github.com/mjlyons) in [#5388](https://github.com/apollographql/apollo-client/pull/5388)

- Documentation updates. <br/>
  [@tomquirk](https://github.com/tomquirk) in [#5645](https://github.com/apollographql/apollo-client/pull/5645) <br/>
  [@Sequoia](https://github.com/Sequoia) in [#5641](https://github.com/apollographql/apollo-client/pull/5641) <br/>
  [@phryneas](https://github.com/phryneas) in [#5628](https://github.com/apollographql/apollo-client/pull/5628) <br/>
  [@AryanJ-NYC](https://github.com/AryanJ-NYC) in [#5560](https://github.com/apollographql/apollo-client/pull/5560)

### GraphQL Anywhere (4.2.6)

- Fix `filter` edge case involving `null`.  <br/>
  [@lifeiscontent](https://github.com/lifeiscontent) in [#5110](https://github.com/apollographql/apollo-client/pull/5110)

### Apollo Boost (0.4.7)

- Replace `GlobalFetch` reference with `WindowOrWorkerGlobalScope`.  <br/>
  [@abdonrd](https://github.com/abdonrd) in [#5373](https://github.com/apollographql/apollo-client/pull/5373)

- Add `assumeImmutableResults` typing to apollo boost `PresetConfig` interface. <br/>
  [@bencoullie](https://github.com/bencoullie) in [#5571](https://github.com/apollographql/apollo-client/pull/5571)

## Apollo Client (2.6.4)

### Apollo Client (2.6.4)

- Modify `ObservableQuery` to allow queries with `notifyOnNetworkStatusChange`
  to be notified when loading after an error occurs. <br />
  [@jasonpaulos](https://github.com/jasonpaulos) in [#4992](https://github.com/apollographql/apollo-client/pull/4992)

- Add `graphql` as a `peerDependency` of `apollo-cache` and
  `graphql-anywhere`.  <br/>
  [@ssalbdivad](https://github.com/ssalbdivad) in [#5081](https://github.com/apollographql/apollo-client/pull/5081)

- Documentation updates.  </br>
  [@raibima](https://github.com/raibima) in [#5132](https://github.com/apollographql/apollo-client/pull/5132)  <br/>
  [@hwillson](https://github.com/hwillson) in [#5141](https://github.com/apollographql/apollo-client/pull/5141)

## Apollo Client (2.6.3)

### Apollo Client (2.6.3)

- A new `ObservableQuery.resetQueryStoreErrors()` method is now available that
  can be used to clear out `ObservableQuery` query store errors.  <br/>
  [@hwillson](https://github.com/hwillson) in [#4941](https://github.com/apollographql/apollo-client/pull/4941)
- Documentation updates.  <br/>
  [@michael-watson](https://github.com/michael-watson) in [#4940](https://github.com/apollographql/apollo-client/pull/4940)  <br/>
  [@hwillson](https://github.com/hwillson) in [#4969](https://github.com/apollographql/apollo-client/pull/4969)


## Apollo Client (2.6.1)

### Apollo Utilities 1.3.2

- Reimplement `isEqual` without pulling in massive `lodash.isequal`. <br/>
  [@benjamn](https://github.com/benjamn) in [#4924](https://github.com/apollographql/apollo-client/pull/4924)

## Apollo Client (2.6.1)

- In all Apollo Client packages, the compilation of `lib/bundle.esm.js` to `lib/bundle.cjs.js` and `lib/bundle.umd.js` now uses Babel instead of Rollup, since Babel correctly compiles some [edge cases](https://github.com/apollographql/apollo-client/issues/4843#issuecomment-495717720) that neither Rollup nor TypeScript compile correctly. <br/>
  [@benjamn](https://github.com/benjamn) in [#4911](https://github.com/apollographql/apollo-client/pull/4911)

### Apollo Cache In-Memory 1.6.1

- Pretend that `__typename` exists on the root Query when matching fragments. <br/>
  [@benjamn](https://github.com/benjamn) in [#4853](https://github.com/apollographql/apollo-client/pull/4853)

### Apollo Utilities 1.3.1

- The `isEqual` function has been reimplemented using the `lodash.isequal` npm package, to better support circular references. Since the `lodash.isequal` package is already used by `react-apollo`, this change is likely to decrease total bundle size. <br/>
  [@capaj](https://github.com/capaj) in [#4915](https://github.com/apollographql/apollo-client/pull/4915)

## Apollo Client (2.6.0)

- In production, `invariant(condition, message)` failures will now include
  a unique error code that can be used to trace the error back to the
  point of failure. <br/>
  [@benjamn](https://github.com/benjamn) in [#4521](https://github.com/apollographql/apollo-client/pull/4521)

### Apollo Client 2.6.0

- If you can be sure your application code does not modify cache result objects (see `freezeResults` note below), you can unlock substantial performance improvements by communicating this assumption via
  ```ts
  new ApolloClient({ assumeImmutableResults: true })
  ```
  which allows the client to avoid taking defensive snapshots of past results using `cloneDeep`, as explained by [@benjamn](https://github.com/benjamn) in [#4543](https://github.com/apollographql/apollo-client/pull/4543).

- Identical overlapping queries are now deduplicated internally by `apollo-client`, rather than using the `apollo-link-dedup` package. <br/>
  [@benjamn](https://github.com/benjamn) in commit [7cd8479f](https://github.com/apollographql/apollo-client/pull/4586/commits/7cd8479f27ce38930f122e4f703c4081a75a63a7)

- The `FetchPolicy` type has been split into two types, so that passing `cache-and-network` to `ApolloClient#query` is now forbidden at the type level, whereas previously it was forbidden by a runtime `invariant` assertion:
  ```ts
  export type FetchPolicy =
    | 'cache-first'
    | 'network-only'
    | 'cache-only'
    | 'no-cache'
    | 'standby';

  export type WatchQueryFetchPolicy =
    | FetchPolicy
    | 'cache-and-network';
  ```
  The exception thrown if you ignore the type error has also been improved to explain the motivation behind this restriction. <br/>
  [Issue #3130 (comment)](https://github.com/apollographql/apollo-client/issues/3130#issuecomment-478409066) and commit [cf069bc7](github.com/apollographql/apollo-client/commit/cf069bc7ee6577092234b0eb0ac32e05d50f5a1c)

- Avoid updating (and later invalidating) cache watches when `fetchPolicy` is `'no-cache'`. <br/>
  [@bradleyayers](https://github.com/bradleyayers) in [PR #4573](https://github.com/apollographql/apollo-client/pull/4573), part of [issue #3452](https://github.com/apollographql/apollo-client/issues/3452)

- Remove temporary `queryId` after `fetchMore` completes. <br/>
  [@doomsower](https://github.com/doomsower) in [#4440](https://github.com/apollographql/apollo-client/pull/4440)

- Call `clearStore` callbacks after clearing store. <br/>
  [@ds8k](https://github.com/ds8k) in [#4695](https://github.com/apollographql/apollo-client/pull/4695)

- Perform all `DocumentNode` transforms once, and cache the results. <br/>
  [@benjamn](https://github.com/benjamn) in [#4601](https://github.com/apollographql/apollo-client/pull/4601)

- Accommodate `@client @export` variable changes in `ObservableQuery`. <br/>
  [@hwillson](https://github.com/hwillson) in [#4604](https://github.com/apollographql/apollo-client/pull/4604)

- Support the `returnPartialData` option for watched queries again. <br/>
  [@benjamn](https://github.com/benjamn) in [#4743](https://github.com/apollographql/apollo-client/pull/4743)

- Preserve `networkStatus` for incomplete `cache-and-network` queries. <br/>
  [@benjamn](https://github.com/benjamn) in [#4765](https://github.com/apollographql/apollo-client/pull/4765)

- Preserve `cache-and-network` `fetchPolicy` when refetching. <br/>
  [@benjamn](https://github.com/benjamn) in [#4840](https://github.com/apollographql/apollo-client/pull/4840)

- Update the React Native docs to remove the request for external example apps that we can link to. We're no longer going to manage a list of external example apps. <br />
  [@hwillson](https://github.com/hwillson) in [#4531](https://github.com/apollographql/apollo-client/pull/4531)

- Polling queries are no longer batched together, so their scheduling should be more predictable. <br/>
  [@benjamn](https://github.com/benjamn) in [#4800](https://github.com/apollographql/apollo-client/pull/4800)

### Apollo Cache In-Memory 1.6.0

- Support `new InMemoryCache({ freezeResults: true })` to help enforce immutability. <br/>
  [@benjamn](https://github.com/benjamn) in [#4514](https://github.com/apollographql/apollo-client/pull/4514)

- Allow `IntrospectionFragmentMatcher` to match fragments against the root `Query`, as `HeuristicFragmentMatcher` does. <br/>
  [@rynobax](https://github.com/rynobax) in [#4620](https://github.com/apollographql/apollo-client/pull/4620)

- Rerential identity (`===`) of arrays in cache results will now be preserved for unchanged data. <br/>
  [@benjamn](https://github.com/benjamn) in commit [f3091d6a](https://github.com/apollographql/apollo-client/pull/4586/commits/f3091d6a7e91be98549baea58903282cc540f460)

- Avoid adding `__typename` field to `@client` selection sets that have been `@export`ed as input variables. <br/>
  [@benjamn](https://github.com/benjamn) in [#4784](https://github.com/apollographql/apollo-client/pull/4784)

### GraphQL Anywhere 4.2.2

- The `graphql` function can now be configured to ignore `@include` and
  `@skip` directives (useful when walking a fragment to generate prop types
  or filter result data).  <br/>
  [@GreenGremlin](https://github.com/GreenGremlin) in [#4373](https://github.com/apollographql/apollo-client/pull/4373)


## Apollo Client 2.5.1

### apollo-client 2.5.1

- Fixes `A tuple type element list cannot be empty` issue.  <br/>
  [@benjamn](https://github.com/benjamn) in [#4502](https://github.com/apollographql/apollo-client/pull/4502)

### graphql-anywhere 4.2.1

- Adds back the missing `graphql-anywhere/lib/async` entry point.  <br/>
  [@benjamn](https://github.com/benjamn) in [#4503](https://github.com/apollographql/apollo-client/pull/4503)


## Apollo Client (2.5.0)

### Apollo Client (2.5.0)

- Introduces new local state management features (client-side schema
  and local resolver / `@client` support) and many overall code improvements,
  to help reduce the Apollo Client bundle size.  <br/>
  [#4361](https://github.com/apollographql/apollo-client/pull/4361)
- Revamped CJS and ESM bundling approach with Rollup.  <br/>
  [@rosskevin](https://github.com/rosskevin) in [#4261](https://github.com/apollographql/apollo-client/pull/4261)
- Fixes an issue where the `QueryManager` was accidentally returning cached
  data for `network-only` queries.  <br/>
  [@danilobuerger](https://github.com/danilobuerger) in [#4352](https://github.com/apollographql/apollo-client/pull/4352)
- Fixed an issue in the repo `.gitattributes` that was causing binary files
  to have their line endings adjusted, and cleaned up corrupted documentation
  images (ref: https://github.com/apollographql/apollo-client/pull/4232).  <br/>
  [@rajington](https://github.com/rajington) in [#4438](https://github.com/apollographql/apollo-client/pull/4438)
- Improve (and shorten) query polling implementation.  <br/>
  [PR #4337](https://github.com/apollographql/apollo-client/pull/4337)


## Apollo Client (2.4.13)

### Apollo Client (2.4.13)

- Resolve "invalidate" -> "invalidated" typo in `QueryManager`.  <br/>
  [@quazzie](https://github.com/quazzie) in [#4041](https://github.com/apollographql/apollo-client/pull/4041)

- Properly type `setQuery` and fix now typed callers.  <br/>
  [@danilobuerger](https://github.com/danilobuerger) in [#4369](https://github.com/apollographql/apollo-client/pull/4369)

- Align with the React Apollo decision that result `data` should be
  `TData | undefined` instead of `TData | {}`.  <br/>
  [@danilobuerger](https://github.com/danilobuerger) in [#4356](https://github.com/apollographql/apollo-client/pull/4356)

- Documentation updates.  <br/>
  [@danilobuerger](https://github.com/danilobuerger) in [#4340](https://github.com/apollographql/apollo-client/pull/4340)  <br />
  [@justyn-clark](https://github.com/justyn-clark) in [#4383](https://github.com/apollographql/apollo-client/pull/4383)  <br />
  [@jtassin](https://github.com/jtassin) in [#4287](https://github.com/apollographql/apollo-client/pull/4287)  <br />
  [@Gongreg](https://github.com/Gongreg) in [#4386](https://github.com/apollographql/apollo-client/pull/4386)  <br />
  [@davecardwell](https://github.com/davecardwell) in [#4399](https://github.com/apollographql/apollo-client/pull/4399)  <br />
  [@michaelknoch](https://github.com/michaelknoch) in [#4384](https://github.com/apollographql/apollo-client/pull/4384)  <br />

## Apollo Client (2.4.12)

### Apollo Client (2.4.12)

- Support `ApolloClient#stop` method for safe client disposal. <br/>
  [PR #4336](https://github.com/apollographql/apollo-client/pull/4336)

## Apollo Client (2.4.11)

- Added explicit dependencies on the
  [`tslib`](https://www.npmjs.com/package/tslib) package to all client
  packages to fix
  [Issue #4332](https://github.com/apollographql/apollo-client/issues/4332).

### Apollo Client (2.4.11)

- Reverted some breaking changes accidentally released in a patch version
  (2.4.10). [PR #4334](https://github.com/apollographql/apollo-client/pull/4334)

## Apollo Client (2.4.10)

### Apollo Client (2.4.10)

- The `apollo-client` package no longer exports a `printAST` function from
  `graphql/language/printer`. If you need this functionality, import it
  directly: `import { print } from "graphql/language/printer"`

- Query polling now uses a simpler scheduling strategy based on a single
  `setTimeout` interval rather than multiple `setInterval` timers. The new
  timer fires at the rate of the fastest polling interval, and queries
  with longer polling intervals fire whenever the time elapsed since they
  last fired exceeds their desired interval. <br/>
  [PR #4243](https://github.com/apollographql/apollo-client/pull/4243)

### Apollo Cache In-Memory (1.4.1)

- The `optimism` npm package has been updated to a version (0.6.9) that
  provides its own TypeScript declarations, which should fix problems like
  [Issue #4327](https://github.com/apollographql/apollo-client/issues/4327). <br/>
  [PR #4331](https://github.com/apollographql/apollo-client/pull/4331)

- Error messages involving GraphQL queries now print the queries using
  `JSON.stringify` instead of the `print` function exported by the
  `graphql` package, to avoid pulling unnecessary printing logic into your
  JavaScript bundle. <br/>
  [PR #4234](https://github.com/apollographql/apollo-client/pull/4234)

- The `QueryKeyMaker` abstraction has been removed, meaning that cache
  results for non-identical queries (or sub-queries) with equivalent
  structure will no longer be cached together. This feature was a nice
  optimization in certain specific use cases, but it was not worth the
  additional complexity or bundle size. <br/>
  [PR #4245](https://github.com/apollographql/apollo-client/pull/4245)

### Apollo Utilities (1.1.1)

- The `flattenSelections` helper function is no longer exported from
  `apollo-utilities`, since `getDirectiveNames` has been reimplemented
  without using `flattenSelections`, and `flattenSelections` has no clear
  purpose now. If you need the old functionality, use a visitor:
  ```ts
  import { visit } from "graphql/language/visitor";

  function flattenSelections(selection: SelectionNode) {
    const selections: SelectionNode[] = [];
    visit(selection, {
      SelectionSet(ss) {
        selections.push(...ss.selections);
      }
    });
    return selections;
  }
  ```

## Apollo Client (2.4.9)

### Apollo Client (2.4.9)

- Apollo Client has been updated to use `graphql` 14.x as a dev dependency.  <br/>
  [@hwillson](https://github.com/hwillson) in [#4233](https://github.com/apollographql/apollo-client/pull/4233)

- The `onClearStore` function can now be used to register callbacks that should
  be triggered when calling `clearStore`.  <br/>
  [@joe-re](https://github.com/joe-re) in [#4082](https://github.com/apollographql/apollo-client/pull/4082)

- Make `isApolloError` available for external use.  <br/>
  [@FredyC](https://github.com/FredyC) in [#4223](https://github.com/apollographql/apollo-client/pull/4223)

- The `QueryManager` now calls `complete` on the observables used by
  Apollo Client's Subscription handling. This gives finite subscriptions a
  chance to handle cleanup.  <br/>
  [@sujeetsr](https://github.com/sujeetsr) in [#4290](https://github.com/apollographql/apollo-client/pull/4290)

- Documentation updates.  <br/>
  [@lifedup](https://github.com/lifedup) in [#3931](https://github.com/apollographql/apollo-client/pull/3931)  <br />
  [@Dem0n3D](https://github.com/Dem0n3D) in [#4008](https://github.com/apollographql/apollo-client/pull/4008)  <br />
  [@anand-sundaram-zocdoc](https://github.com/anand-sundaram-zocdoc) in [#4009](https://github.com/apollographql/apollo-client/pull/4009)  <br />
  [@mattphoto](https://github.com/mattphoto) in [#4026](https://github.com/apollographql/apollo-client/pull/4026)  <br />
  [@birge](https://github.com/birge) in [#4029](https://github.com/apollographql/apollo-client/pull/4029)  <br />
  [@mxstbr](https://github.com/mxstbr) in [#4127](https://github.com/apollographql/apollo-client/pull/4127)  <br/>
  [@Caerbannog](https://github.com/Caerbannog) in [#4140](https://github.com/apollographql/apollo-client/pull/4140)  <br/>
  [@jedwards1211](https://github.com/jedwards1211) in [#4179](https://github.com/apollographql/apollo-client/pull/4179)  <br/>
  [@nutboltu](https://github.com/nutboltu) in [#4182](https://github.com/apollographql/apollo-client/pull/4182)  <br/>
  [@CarloPalinckx](https://github.com/CarloPalinckx) in [#4189](https://github.com/apollographql/apollo-client/pull/4189)  <br/>
  [@joebernard](https://github.com/joebernard) in [#4206](https://github.com/apollographql/apollo-client/pull/4206)  <br/>
  [@evans](https://github.com/evans) in [#4213](https://github.com/apollographql/apollo-client/pull/4213)  <br/>
  [@danilobuerger](https://github.com/danilobuerger) in [#4214](https://github.com/apollographql/apollo-client/pull/4214)  <br/>
  [@stubailo](https://github.com/stubailo) in [#4220](https://github.com/apollographql/apollo-client/pull/4220)  <br/>
  [@haysclark](https://github.com/haysclark) in [#4255](https://github.com/apollographql/apollo-client/pull/4255)  <br/>
  [@shelmire](https://github.com/shelmire) in [#4266](https://github.com/apollographql/apollo-client/pull/4266)  <br/>
  [@peggyrayzis](https://github.com/peggyrayzis) in [#4280](https://github.com/apollographql/apollo-client/pull/4280)  <br/>
  [@caydie-tran](https://github.com/caydie-tran) in [#4300](https://github.com/apollographql/apollo-client/pull/4300)

### Apollo Utilities (1.1.0)

- Transformation utilities have been refactored to work with `graphql` 14.x.
  GraphQL AST's are no longer being directly modified.  <br/>
  [@hwillson](https://github.com/hwillson) in [#4233](https://github.com/apollographql/apollo-client/pull/4233)

### Apollo Cache In-Memory (1.4.0)

- The speed and memory usage of optimistic reads and writes has been
  improved dramatically using a new layering technique that does not
  require copying the non-optimistic contents of the cache.  <br/>
  [PR #4319](https://github.com/apollographql/apollo-client/pull/4319/)

- The `RecordingCache` abstraction has been removed, and thus is no longer
  exported from `apollo-cache-inmemory`.  <br/>
  [PR #4319](https://github.com/apollographql/apollo-client/pull/4319/)

- Export the optimism `wrap` function using ES2015 export syntax, instead of
  CommonJS.  <br/>
  [@ardatan](https://github.com/ardatan) in [#4158](https://github.com/apollographql/apollo-client/pull/4158)

## Apollo Client (2.4.8)

### Apollo Client (2.4.8)

- Documentation and config updates.  <br/>
  [@justinanastos](https://github.com/justinanastos) in [#4187](https://github.com/apollographql/apollo-client/pull/4187)  <br/>
  [@PowerKiKi](https://github.com/PowerKiKi) in [#3693](https://github.com/apollographql/apollo-client/pull/3693)  <br/>
  [@nandito](https://github.com/nandito) in [#3865](https://github.com/apollographql/apollo-client/pull/3865)

- Schema/AST tranformation utilities have been updated to work properly with
  `@client` directives.  <br/>
  [@justinmakaila](https://github.com/justinmakaila) in [#3482](https://github.com/apollographql/apollo-client/pull/3482)

### Apollo Cache In-Memory (1.3.12)

- Avoid using `DepTrackingCache` for optimistic reads.
  [PR #4521](https://github.com/apollographql/apollo-client/pull/4251)

- When creating an `InMemoryCache` object, it's now possible to disable the
  result caching behavior introduced in [#3394](https://github.com/apollographql/apollo-client/pull/3394),
  either for diagnostic purposes or because the benefit of caching repeated
  reads is not worth the extra memory usage in your application:
  ```ts
  new InMemoryCache({
    resultCaching: false
  })
  ```
  Part of [PR #4521](https://github.com/apollographql/apollo-client/pull/4251).

## Apollo Client (2.4.7)

### Apollo Client (2.4.7)

- The `ApolloClient` constructor has been updated to accept `name` and
  `version` params, that can be used to support Apollo Server [Client Awareness](https://www.apollographql.com/docs/apollo-server/v2/features/metrics.html#Client-Awareness)
  functionality. These client awareness properties are passed into the
  defined Apollo Link chain, and are then ultimately sent out as custom
  headers with outgoing requests.  <br/>
  [@hwillson](https://github.com/hwillson) in [#4154](https://github.com/apollographql/apollo-client/pull/4154)

### Apollo Boost (0.1.22)

- No changes.

### Apollo Cache (1.1.21)

- No changes.

### Apollo Cache In-Memory (1.3.11)

- No changes.

### Apollo Utilities (1.0.26)

- No changes.

### Graphql Anywhere (4.1.23)

- No changes.


## Apollo Client (2.4.6)

### Apollo Cache In-Memory (1.3.10)

- Added some `return`s to prevent errors with `noImplicitReturns`
  TypeScript rule.
  [PR #4137](https://github.com/apollographql/apollo-client/pull/4137)

- Exclude the `src/` directory when publishing `apollo-cache-inmemory`.
  [Issue #4083](https://github.com/apollographql/apollo-client/issues/4083)

## Apollo Client (2.4.5)

- Optimistic tests cleanup.
  [PR #3834](https://github.com/apollographql/apollo-client/pull/3834) by
  [@joshribakoff](https://github.com/joshribakoff)

- Documentation updates.
  [PR #3840](https://github.com/apollographql/apollo-client/pull/3840) by
  [@chentsulin](https://github.com/chentsulin) and
  [PR #3844](https://github.com/apollographql/apollo-client/pull/3844) by
  [@lorensr](https://github.com/lorensr)

- Implement `ObservableQuery#isDifferentFromLastResult` to fix
  [Issue #4054](https://github.com/apollographql/apollo-client/issues/4054) and
  [Issue #4031](https://github.com/apollographql/apollo-client/issues/4031).
  [PR #4069](https://github.com/apollographql/apollo-client/pull/4069)

### Apollo Cache (1.1.20)

- Add `readQuery` test to make sure options aren't mutated.
  [@CarloPalinckx](https://github.com/CarloPalinckx) in
  [#3838](https://github.com/apollographql/apollo-client/pull/3838)

### Apollo Cache In-Memory (1.3.9)

- Avoid modifying source objects when merging cache results.
  [Issue #4081](https://github.com/apollographql/apollo-client/issues/4081)
  [PR #4089](https://github.com/apollographql/apollo-client/pull/4089)

### Apollo Utilities (1.0.25)

- Fix `apollo-utilities` `isEqual` bug due to missing `hasOwnProperty`
  check. [PR #4072](https://github.com/apollographql/apollo-client/pull/4072)
  by [@samkline](https://github.com/samkline)

## Apollo Client (2.4.4)

### Apollo Utilities (1.0.24)

- Discard property accessor functions in `cloneDeep` helper, to fix
  [issue #4034](https://github.com/apollographql/apollo-client/issues/4034).

- Unconditionally remove `cloneDeep` property accessors.
  [PR #4039](https://github.com/apollographql/apollo-client/pull/4039)

- Avoid copying non-enumerable and/or `Symbol` keys in `cloneDeep`.
  [PR #4052](https://github.com/apollographql/apollo-client/pull/4052)

### Apollo Cache In-Memory (1.3.7)

- Throw when querying non-scalar objects without a selection set.
  [Issue #4025](https://github.com/apollographql/apollo-client/issues/4025)
  [PR #4038](https://github.com/apollographql/apollo-client/pull/4038)

- Work around spec non-compliance of `Map#set` and `Set#add` in IE11.
  [Issue #4024](https://github.com/apollographql/apollo-client/issues/4024)
  [PR #4012](https://github.com/apollographql/apollo-client/pull/4012)

## Apollo Client (2.4.3)

- Add additional checks to make sure we don't try to set the network status
  of queries in the store, when the store doesn't exist.  <br/>
  [@i6mi6](https://github.com/i6mi6) in [#3914](https://github.com/apollographql/apollo-client/pull/3914)
- Documentation updates.  <br/>
  [@shanonvl](https://github.com/shanonvl) in [#3925](https://github.com/apollographql/apollo-client/pull/3925)  <br/>
  [@ojh102](https://github.com/ojh102) in [#3920](https://github.com/apollographql/apollo-client/pull/3920)  <br/>
  [@Bkucera](https://github.com/Bkucera) in [#3919](https://github.com/apollographql/apollo-client/pull/3919)  <br/>
  [@j4chou](https://github.com/j4chou) in [#3915](https://github.com/apollographql/apollo-client/pull/3915)  <br/>
  [@billfienberg](https://github.com/billfienberg) in [#3886](https://github.com/apollographql/apollo-client/pull/3886)  <br/>
  [@TLadd](https://github.com/TLadd) in [#3884](https://github.com/apollographql/apollo-client/pull/3884)

- The `ObservableQuery` class now makes a deep clone of `lastResult` when
  first received, so that the `isDifferentResult` logic will not be
  confused if the result object is modified later.
  [Issue #3992](https://github.com/apollographql/apollo-client/issues/3992)
  [PR #4032](https://github.com/apollographql/apollo-client/pull/4032/commits/e66027c5341dc7aaf71ee7ffcba1305b9a553525)

### Apollo Cache In-Memory (1.3.6)

- Optimize repeated `apollo-cache-inmemory` reads by caching partial query
  results, for substantial performance improvements. As a consequence, watched
  queries will not be rebroadcast unless the data have changed.
  [PR #3394](https://github.com/apollographql/apollo-client/pull/3394)

- Include root ID and fragment matcher function in cache keys computed by
  `StoreReader#executeStoreQuery` and `executeSelectionSet`, and work
  around bugs in the React Native `Map` and `Set` polyfills.
  [PR #3964](https://github.com/apollographql/apollo-client/pull/3964)
  [React Native PR #21492 (pending)](https://github.com/facebook/react-native/pull/21492)

- The `apollo-cache-inmemory` package now allows `graphql@^14.0.0` as a
  peer dependency.
  [Issue #3978](https://github.com/apollographql/apollo-client/issues/3978)

- The `apollo-cache-inmemory` package now correctly broadcasts changes
  even when the new data is `===` to the old data, since the contents of
  the data object may have changed.
  [Issue #3992](https://github.com/apollographql/apollo-client/issues/3992)
  [PR #4032](https://github.com/apollographql/apollo-client/pull/4032/commits/d6a673fbc1444e115e90cc9e4c7fa3fc67bb7e56)

### Apollo GraphQL Anywhere (4.1.20)

- Make `graphql-anywhere` `filter` function generic (typescript).  <br/>
  [@minznerjosh](https://github.com/minznerjosh) in [#3929](https://github.com/apollographql/apollo-client/pull/3929)

### Apollo Utilities (1.0.22)

- The `fclone` package has been replaced with a custom `cloneDeep`
  implementation that is tolerant of cycles, symbol properties, and
  non-enumerable properties.
  [PR #4032](https://github.com/apollographql/apollo-client/pull/4032/commits/78e2ad89f950da2829f49c7876f968adb2bc1302)

### Apollo Boost (0.1.17)

- Remove duplicate InMemoryCache export for Babel 6 compatibility.
  [Issue #3910](https://github.com/apollographql/apollo-client/issues/3910)
  [PR #3932](https://github.com/apollographql/apollo-client/pull/3932)

### Apollo Cache (1.1.18)

- No changes.

## Apollo Client (2.4.2)

### Apollo Client (2.4.2)

- Apollo Client no longer deep freezes query results.
  [@hwillson](https://github.com/hwillson) in [#3883](https://github.com/apollographql/apollo-client/pull/3883)
- A new `clearStore` method has been added, that will remove all data from
  the store. Unlike `resetStore`, it will not refetch active queries after
  removing store data.
  [@hwillson](https://github.com/hwillson) in [#3885](https://github.com/apollographql/apollo-client/pull/3885)

### Apollo Utilities (1.0.21)

- Replace the custom `cloneDeep` implementation with
  [`fclone`](https://www.npmjs.com/package/fclone), to avoid crashing when
  encountering circular references.  <br/>
  [@hwillson](https://github.com/hwillson) in [#3881](https://github.com/apollographql/apollo-client/pull/3881)

### Apollo Boost (0.1.16)

- No changes.

### Apollo Cache (1.1.17)

- No changes.

### Apollo Cache In-Memory (1.2.10)

- No changes.

### Apollo GraphQL Anywhere (4.1.19)

- No changes.


## 2.4.1 (August 26, 2018)

### Apollo Client (2.4.1)

- `mutate`'s `refetchQueries` option now allows queries to include a custom
  `context` option. This `context` will be used when refetching the query.
  For example:

  ```js
  context = {
    headers: {
      token: 'some auth token',
    },
  };
  client.mutate({
    mutation: UPDATE_CUSTOMER_MUTATION,
    variables: {
      userId: user.id,
      firstName,
      ...
    },
    refetchQueries: [{
      query: CUSTOMER_MESSAGES_QUERY,
      variables: { userId: user.id },
      context,
    }],
    context,
  });
  ```

  The `CUSTOMER_MESSAGES_QUERY` above will be refetched using `context`.
  Normally queries are refetched using the original context they were first
  started with, but this provides a way to override the context, if needed.  <br/>
  [@hwillson](https://github.com/hwillson) in [#3852](https://github.com/apollographql/apollo-client/pull/3852)

- Documentation updates.  <br/>
  [@hwillson](https://github.com/hwillson) in [#3841](https://github.com/apollographql/apollo-client/pull/3841)

### Apollo Boost (0.1.15)

- Various internal infrastructure changes related to building, bundling,
  testing, etc.
  [@hwillson](https://github.com/hwillson) in [#3817](https://github.com/apollographql/apollo-client/pull/3817)

### Apollo Cache (1.1.16)

- Various internal infrastructure changes related to building, bundling,
  testing, etc.
  [@hwillson](https://github.com/hwillson) in [#3817](https://github.com/apollographql/apollo-client/pull/3817)

### Apollo Cache In-Memory (1.2.9)

- Various internal infrastructure changes related to building, bundling,
  testing, etc.
  [@hwillson](https://github.com/hwillson) in [#3817](https://github.com/apollographql/apollo-client/pull/3817)

### Apollo Utilities (1.0.20)

- Various internal infrastructure changes related to building, bundling,
  testing, etc.
  [@hwillson](https://github.com/hwillson) in [#3817](https://github.com/apollographql/apollo-client/pull/3817)

### Apollo GraphQL Anywhere (4.1.18)

- Various internal infrastructure changes related to building, bundling,
  testing, etc.
  [@hwillson](https://github.com/hwillson) in [#3817](https://github.com/apollographql/apollo-client/pull/3817)


## 2.4.0 (August 17, 2018)

### Apollo Client (2.4.0)

- Add proper error handling for subscriptions. If you have defined an `error`
  handler on your subscription observer, it will now be called when an error
  comes back in a result, and the `next` handler will be skipped (similar to
  how we're handling errors with mutations). Previously, the error was
  just passed in the result to the `next` handler. If you don't have an
  `error` handler defined, the previous functionality is maintained, meaning
  the error is passed in the result, giving the next handler a chance to deal
  with it. This should help address backwards compatibility (and is the reason
  for the minor version bumo in this release).  <br/>
  [@clayne11](https://github.com/clayne11) in [#3800](https://github.com/apollographql/apollo-client/pull/3800)
- Allow an `optimistic` param to be passed into `ApolloClient.readQuery` and
  `ApolloClient.readFragment`, that when set to `true`, will allow
  optimistic results to be returned. Is `false` by default.  <br/>
  [@jay1337](https://github.com/jay1337) in [#2429](https://github.com/apollographql/apollo-client/pull/2429)
- Optimistic tests cleanup.  <br/>
  [@joshribakoff](https://github.com/joshribakoff) in [#3713](https://github.com/apollographql/apollo-client/pull/3713)
- Make sure each package has its own `.npmignore`, so they're taken into
  consideration when publishing via lerna.  <br/>
  [@hwillson](https://github.com/hwillson) in [#3828](https://github.com/apollographql/apollo-client/pull/3828)
- Documentation updates.  <br/>
  [@toolness](https://github.com/toolness) in [#3804](https://github.com/apollographql/apollo-client/pull/3804)  <br/>
  [@pungggi](https://github.com/pungggi) in [#3798](https://github.com/apollographql/apollo-client/pull/3798)  <br/>
  [@lorensr](https://github.com/lorensr) in [#3748](https://github.com/apollographql/apollo-client/pull/3748)  <br/>
  [@joshribakoff](https://github.com/joshribakoff) in [#3730](https://github.com/apollographql/apollo-client/pull/3730)  <br/>
  [@yalamber](https://github.com/yalamber) in [#3819](https://github.com/apollographql/apollo-client/pull/3819)  <br/>
  [@pschreibs85](https://github.com/pschreibs85) in [#3812](https://github.com/apollographql/apollo-client/pull/3812)  <br/>
  [@msreekm](https://github.com/msreekm) in [#3808](https://github.com/apollographql/apollo-client/pull/3808)  <br/>
  [@kamaltmo](https://github.com/kamaltmo) in [#3806](https://github.com/apollographql/apollo-client/pull/3806)  <br/>
  [@lorensr](https://github.com/lorensr) in [#3739](https://github.com/apollographql/apollo-client/pull/3739)  <br/>
  [@brainkim](https://github.com/brainkim) in [#3680](https://github.com/apollographql/apollo-client/pull/3680)

### Apollo Cache In-Memory (1.2.8)

- Fix typo in `console.warn` regarding fragment matching error message.  <br/>
  [@combizs](https://github.com/combizs) in [#3701](https://github.com/apollographql/apollo-client/pull/3701)

### Apollo Boost (0.1.14)

- No changes.

### Apollo Cache (1.1.15)

- No changes.

### Apollo Utilities (1.0.19)

- No changes.

### Apollo GraphQL Anywhere (4.1.17)

- No changes.


## 2.3.8 (August 9, 2018)

### Apollo Client (2.3.8)

- Adjusted the `graphql` peer dependency to cover explicit minor ranges.
  Since the ^ operator only covers any minor version if the major version
  is not 0 (since a major version of 0 is technically considered development by
  semver 2), the current ^0.11.0 || ^14.0.0 graphql range doesn't cover
  0.12.* or 0.13.*. This fixes the `apollo-client@X has incorrect peer
  dependency "graphql@^0.11.0 || ^14.0.0"` errors that people might have
  seen using `graphql` 0.12.x or 0.13.x.  <br/>
  [@hwillson](https://github.com/hwillson) in [#3746](https://github.com/apollographql/apollo-client/pull/3746)
- Document `setVariables` internal API status.  <br/>
  [@PowerKiKi](https://github.com/PowerKiKi) in [#3692](https://github.com/apollographql/apollo-client/pull/3692)
- Corrected `ApolloClient.queryManager` typing as it may be `undefined`.  <br/>
  [@danilobuerger](https://github.com/danilobuerger) in [#3661](https://github.com/apollographql/apollo-client/pull/3661)
- Make sure using a `no-cache` fetch policy with subscriptions prevents data
  from being cached.  <br/>
  [@hwillson](https://github.com/hwillson) in [#3773](https://github.com/apollographql/apollo-client/pull/3773)
- Fixed an issue that sometimes caused empty query results, when using the
  `no-cache` fetch policy.  <br/>
  [@hwillson](https://github.com/hwillson) in [#3777](https://github.com/apollographql/apollo-client/pull/3777)
- Documentation updates.  <br/>
  [@hwillson](https://github.com/hwillson) in [#3750](https://github.com/apollographql/apollo-client/pull/3750)  <br/>
  [@hwillson](https://github.com/hwillson) in [#3754](https://github.com/apollographql/apollo-client/pull/3754)  <br/>
  [@TheMightyPenguin](https://github.com/TheMightyPenguin) in [#3725](https://github.com/apollographql/apollo-client/pull/3725)  <br/>
  [@bennypowers](https://github.com/bennypowers) in [#3668](https://github.com/apollographql/apollo-client/pull/3668)  <br/>
  [@hwillson](https://github.com/hwillson) in [#3762](https://github.com/apollographql/apollo-client/pull/3762)  <br/>
  [@chentsulin](https://github.com/chentsulin) in [#3688](https://github.com/apollographql/apollo-client/pull/3688)  <br/>
  [@chentsulin](https://github.com/chentsulin) in [#3687](https://github.com/apollographql/apollo-client/pull/3687)  <br/>
  [@ardouglass](https://github.com/ardouglass) in [#3645](https://github.com/apollographql/apollo-client/pull/3645)  <br/>
  [@hwillson](https://github.com/hwillson) in [#3764](https://github.com/apollographql/apollo-client/pull/3764)  <br/>
  [@hwillson](https://github.com/hwillson) in [#3767](https://github.com/apollographql/apollo-client/pull/3767)  <br/>
  [@hwillson](https://github.com/hwillson) in [#3774](https://github.com/apollographql/apollo-client/pull/3774)  <br/>
  [@hwillson](https://github.com/hwillson) in [#3779](https://github.com/apollographql/apollo-client/pull/3779)

### Apollo Boost (0.1.13)

- No changes.

### Apollo Cache In-Memory (1.2.7)

- No changes.

### Apollo Cache (1.1.14)

- No changes.

### Apollo Utilities (1.0.18)

- No changes.

### Apollo GraphQL Anywhere (4.1.16)

- No changes.


## 2.3.7 (July 24, 2018)

### Apollo Client (2.3.7)

- Release 2.3.6 broke Typescript compilation. `QueryManager`'s
  `getQueryWithPreviousResult` method included an invalid `variables` return
  type in the auto-generated `core/QueryManager.d.ts` declaration file. The
  type definition had a locally referenced path, that appears to have been
  caused by the typescript compiler getting confused at compile/publish time.
  `getQueryWithPreviousResult` return types are now excplicity identified,
  which helps Typescript avoid the local type reference. For more details,
  see https://github.com/apollographql/apollo-client/issues/3729.  <br/>
  [@hwillson](https://github.com/hwillson) in [#3731](https://github.com/apollographql/apollo-client/pull/3731)

### Apollo Boost (0.1.12)

- No changes.


## 2.3.6 (July 24, 2018)

### Apollo Client (2.3.6)

- Documentation updates. <br/>
  [@ananth99](https://github.com/ananth99) in [#3599](https://github.com/apollographql/apollo-client/pull/3599) <br/>
  [@hwillson](https://github.com/hwillson) in [#3635](https://github.com/apollographql/apollo-client/pull/3635) <br/>
  [@JakeDawkins](https://github.com/JakeDawkins) in [#3642](https://github.com/apollographql/apollo-client/pull/3642) <br/>
  [@hwillson](https://github.com/hwillson) in [#3644](https://github.com/apollographql/apollo-client/pull/3644) <br/>
  [@gbau](https://github.com/gbau) in [#3644](https://github.com/apollographql/apollo-client/pull/3600) <br/>
  [@chentsulin](https://github.com/chentsulin) in [#3608](https://github.com/apollographql/apollo-client/pull/3608) <br/>
  [@MikaelCarpenter](https://github.com/MikaelCarpenter) in [#3609](https://github.com/apollographql/apollo-client/pull/3609) <br/>
  [@Gamezpedia](https://github.com/Gamezpedia) in [#3612](https://github.com/apollographql/apollo-client/pull/3612) <br/>
  [@jinxac](https://github.com/jinxac) in [#3647](https://github.com/apollographql/apollo-client/pull/3647) <br/>
  [@abernix](https://github.com/abernix) in [#3705](https://github.com/apollographql/apollo-client/pull/3705) <br/>
  [@dandv](https://github.com/dandv) in [#3703](https://github.com/apollographql/apollo-client/pull/3703) <br/>
  [@hwillson](https://github.com/hwillson) in [#3580](https://github.com/apollographql/apollo-client/pull/3580) <br/>
- Updated `graphql` `peerDependencies` to handle 14.x versions. <br/>
  [@ivank](https://github.com/ivank) in [#3598](https://github.com/apollographql/apollo-client/pull/3598)
- Add optional generic type params for variables on low level methods. <br/>
  [@mvestergaard](https://github.com/mvestergaard) in [#3588](https://github.com/apollographql/apollo-client/pull/3588)
- Add a new `awaitRefetchQueries` config option to the Apollo Client
  `mutate` function, that when set to `true` will wait for all
  `refetchQueries` to be fully refetched, before resolving the mutation
  call. `awaitRefetchQueries` is `false` by default. <br/>
  [@jzimmek](https://github.com/jzimmek) in [#3169](https://github.com/apollographql/apollo-client/pull/3169)

### Apollo Boost (0.1.11)

- Allow `fetch` to be given as a configuration option to `ApolloBoost`. <br/>
  [@mbaranovski](https://github.com/mbaranovski) in [#3590](https://github.com/apollographql/apollo-client/pull/3590)
- The `apollo-boost` `ApolloClient` constructor now warns about unsupported
  options. <br/>
  [@quentin-](https://github.com/quentin-) in [#3551](https://github.com/apollographql/apollo-client/pull/3551)

### Apollo Cache (1.1.13)

- No changes.

### Apollo Cache In-Memory (1.2.6)

- Add `__typename` and `id` properties to `dataIdFromObject` parameter
  (typescript) <br/>
  [@jfurler](https://github.com/jfurler) in [#3641](https://github.com/apollographql/apollo-client/pull/3641)
- Fixed an issue caused by `dataIdFromObject` considering returned 0 values to
  be falsy, instead of being a valid ID, which lead to the store not being
  updated properly in some cases. <br/>
  [@hwillson](https://github.com/hwillson) in [#3711](https://github.com/apollographql/apollo-client/pull/3711)

### Apollo Utilities (1.0.17)

- No changes.

### Apollo GraphQL Anywhere (4.1.15)

- Add support for arrays to `graphql-anywhere`'s filter utility. <br/>
  [@jsweet314](https://github.com/jsweet314) in [#3591](https://github.com/apollographql/apollo-client/pull/3591)
- Fix `Cannot convert object to primitive value` error that was showing up
  when attempting to report a missing property on an object. <br/>
  [@benjie](https://github.com/benjie) in [#3618](https://github.com/apollographql/apollo-client/pull/3618)


## 2.3.5 (June 19, 2018)

### Apollo Client (2.3.5)

- Internal code formatting updates.
  - [@chentsulin](https://github.com/chentsulin) in [#3574](https://github.com/apollographql/apollo-client/pull/3574)
- Documentation updates.
  - [@andtos90](https://github.com/andtos90) in [#3596](https://github.com/apollographql/apollo-client/pull/3596)
  - [@serranoarevalo](https://github.com/serranoarevalo) in [#3554](https://github.com/apollographql/apollo-client/pull/3554)
  - [@cooperka](https://github.com/cooperka) in [#3594](https://github.com/apollographql/apollo-client/pull/3594)
  - [@pravdomil](https://github.com/pravdomil) in [#3587](https://github.com/apollographql/apollo-client/pull/3587)
  - [@excitement-engineer](https://github.com/excitement-engineer) in [#3309](https://github.com/apollographql/apollo-client/pull/3309)

### Apollo Boost (0.1.10)

- No changes.

### Apollo Cache (1.1.12)

- No changes.

### Apollo Cache In-Memory (1.2.5)

- No changes.

### Apollo Utilities (1.0.16)

- Removed unnecessary whitespace from error message.
  - [@mbaranovski](https://github.com/mbaranovski) in [#3593](https://github.com/apollographql/apollo-client/pull/3593)

### Apollo GraphQL Anywhere (4.1.14)

- No changes.


## 2.3.4 (June 13, 2018)

### Apollo Client (2.3.4)

- Export the `QueryOptions` interface, to make sure it can be used by other
  projects (like `apollo-angular`).
- Fixed an issue caused by typescript changes to the constructor
  `defaultOptions` param, that prevented `query` defaults from passing type
  checks.
  ([@hwillson](https://github.com/hwillson) in [#3585](https://github.com/apollographql/apollo-client/pull/3585))

### Apollo Boost (0.1.9)

- No changes

### Apollo Cache (1.1.11)

- No changes

### Apollo Cache In-Memory (1.2.4)

- No changes

### Apollo Utilities (1.0.15)

- No changes

### Apollo GraphQL Anywhere (4.1.13)

- No changes


## 2.3.3 (June 13, 2018)

### Apollo Client (2.3.3)

- Typescript improvements. Made observable query parameterized on data and
  variables: `ObservableQuery<TData, TVariables>`
  ([@excitement-engineer](https://github.com/excitement-engineer) in [#3140](https://github.com/apollographql/apollo-client/pull/3140))
- Added optional generics to cache manipulation methods (typescript).
  ([@mvestergaard](https://github.com/mvestergaard) in [#3541](https://github.com/apollographql/apollo-client/pull/3541))
- Typescript improvements. Created a new `QueryOptions` interface that
  is now used by `ApolloClient.query` options, instead of the previous
  `WatchQueryOptions` interface. This helps reduce confusion (especially
  in the docs) that made it look like `ApolloClient.query` accepted
  `ApolloClient.watchQuery` only options, like `pollingInterval`.
  ([@hwillson](https://github.com/hwillson) in [#3569](https://github.com/apollographql/apollo-client/pull/3569))

### Apollo Boost (0.1.8)

- Allow `cache` to be given as a configuration option to `ApolloBoost`.
  ([@dandean](https://github.com/dandean) in [#3561](https://github.com/apollographql/apollo-client/pull/3561))
- Allow `headers` and `credentials` to be passed in as configuration
  parameters to the `apollo-boost` `ApolloClient` constructor.
  ([@rzane](https://github.com/rzane) in [#3098](https://github.com/apollographql/apollo-client/pull/3098))

### Apollo Cache (1.1.10)

- Added optional generics to cache manipulation methods (typescript).
  ([@mvestergaard](https://github.com/mvestergaard) in [#3541](https://github.com/apollographql/apollo-client/pull/3541))

### Apollo Cache In-Memory (1.2.3)

- Added optional generics to cache manipulation methods (typescript).
  ([@mvestergaard](https://github.com/mvestergaard) in [#3541](https://github.com/apollographql/apollo-client/pull/3541))
- Restore non-enumerability of `resultFields[ID_KEY]`.
  ([@benjamn](https://github.com/benjamn) in [#3544](https://github.com/apollographql/apollo-client/pull/3544))
- Cache query documents transformed by InMemoryCache.
  ([@benjamn](https://github.com/benjamn) in [#3553](https://github.com/apollographql/apollo-client/pull/3553))

### Apollo Utilities (1.0.14)

- Store key names generated by `getStoreKeyName` now leverage a more
  deterministic approach to handling JSON based strings. This prevents store
  key names from differing when using `args` like
  `{ prop1: 'value1', prop2: 'value2' }` and
  `{ prop2: 'value2', prop1: 'value1' }`.
  ([@gdi2290](https://github.com/gdi2290) in [#2869](https://github.com/apollographql/apollo-client/pull/2869))
- Avoid needless `hasOwnProperty` check in `deepFreeze`.
  ([@benjamn](https://github.com/benjamn) in [#3545](https://github.com/apollographql/apollo-client/pull/3545))

### Apollo GraphQL Anywhere (4.1.12)

- No new changes.


## 2.3.2 (May 29, 2018)

### Apollo Client (2.3.2)

- Fix SSR and `cache-and-network` fetch policy
  ([@dastoori](https://github.com/dastoori) in [#3372](https://github.com/apollographql/apollo-client/pull/3372))
- Fixed an issue where the `updateQuery` method passed to
  `ObservableQuery.fetchMore` was receiving the original query variables,
  instead of the new variables that it used to fetch more data.
  ([@abhiaiyer91](https://github.com/abhiaiyer91) in [#3500](https://github.com/apollographql/apollo-client/pull/3500))
- Fixed an issue involving `Object.setPrototypeOf()` not working on JSC
  (Android), by instead setting the `prototype` of `this` manually.
  ([@seklyza](https://github.com/seklyza) in [#3306](https://github.com/apollographql/apollo-client/pull/3306))
- Added safeguards to make sure `QueryStore.initQuery` and
  `QueryStore.markQueryResult` don't try to set the network status of a
  `fetchMoreForQueryId` query, if it does not exist in the store. This was
  happening when a query component was unmounted while a `fetchMore` was still
  in flight.
  ([@conrad-vanl](https://github.com/conrad-vanl) in [#3367](https://github.com/apollographql/apollo-client/pull/3367), [@doomsower](https://github.com/doomsower) in [#3469](https://github.com/apollographql/apollo-client/pull/3469))

### Apollo Boost (0.1.7)

- Various internal code cleanup, tooling and dependency changes.

### Apollo Cache (1.1.9)

- Various internal code cleanup, tooling and dependency changes.

### Apollo Cache In-Memory (1.2.2)

- Fixed an issue that caused fragment only queries to sometimes fail.
  ([@abhiaiyer91](https://github.com/abhiaiyer91) in [#3507](https://github.com/apollographql/apollo-client/pull/3507))
- Fixed cache invalidation for inlined mixed types in union fields within
  arrays.
  ([@dferber90](https://github.com/dferber90) in [#3422](https://github.com/apollographql/apollo-client/pull/3422))

### Apollo Utilities (1.0.13)

- Make `maybeDeepFreeze` a little more defensive, by always using
  `Object.prototype.hasOwnProperty` (to avoid cases where the object being
  frozen doesn't have its own `hasOwnProperty`).
  ([@jorisroling](https://github.com/jorisroling) in [#3418](https://github.com/apollographql/apollo-client/pull/3418))
- Remove certain small internal caches to prevent memory leaks when using SSR.
  ([@brunorzn](https://github.com/brunorzn) in [#3444](https://github.com/apollographql/apollo-client/pull/3444))

### Apollo GraphQL Anywhere (4.1.11)

- Source files are now excluded when publishing to npm.
  ([@hwillson](https://github.com/hwillson) in [#3454](https://github.com/apollographql/apollo-client/pull/3454))<|MERGE_RESOLUTION|>--- conflicted
+++ resolved
@@ -1,4 +1,3 @@
-<<<<<<< HEAD
 ## Apollo Client 3.5.0 (not yet released)
 
 ### Improvements
@@ -62,7 +61,7 @@
 
 - Update `zen-observable-ts` to eliminate transitive dependency on `@types/zen-observable`. <br/>
   [@benjamn](https://github.com/benjamn) in [#8695](https://github.com/apollographql/apollo-client/pull/8695)
-=======
+
 ## Apollo Client 3.4.16 (not yet released)
 
 ### Improvements
@@ -79,7 +78,6 @@
 
 - Require calling `cache.reset({ discardWatches: true })` to make `cache.reset` discard `cache.watches`, restoring behavior broken in v3.4.14 by [#8826](https://github.com/apollographql/apollo-client/pull/8826). <br/>
   [@benjamn](https://github.com/benjamn) in [#8852](https://github.com/apollographql/apollo-client/pull/8852)
->>>>>>> a1af48f8
 
 ## Apollo Client 3.4.14
 
