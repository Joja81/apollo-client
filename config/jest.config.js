--- conflicted
+++ resolved
@@ -58,11 +58,7 @@
 const standardReact17Config = {
   ...defaults,
   displayName: "ReactDOM 17",
-<<<<<<< HEAD
-  testPathIgnorePatterns: [ignoreTSFiles, 'src/react/hooks/__tests__/useQuery.test.tsx'],
-=======
   testPathIgnorePatterns: react17TestFileIgnoreList,
->>>>>>> d502a696
   moduleNameMapper: {
     "^react$": "react-17",
     "^react-dom$": "react-dom-17",
