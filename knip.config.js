--- conflicted
+++ resolved
@@ -29,11 +29,9 @@
       "src/react/types/types.documentation.ts",
       "eslint-local-rules/index.js",
     ]),
-<<<<<<< HEAD
   project: [
-    "src/**/*.ts",
-    "config/*.[jt]s",
-    "config/*.c[jt]s",
+    "src/**/*.ts{,x}",
+    "config/*.{,c}[jt]s",
     "eslint-local-rules/*.[jt]s",
   ],
   ignore: [
@@ -41,10 +39,6 @@
     ".yalc/**/*",
     "config/schema.package.json.ts",
   ],
-=======
-  project: ["src/**/*.ts{,x}", "config/*.[jt]s", "eslint-local-rules/*.[jt]s"],
-  ignore: ["integration-tests/**/*", ".yalc/**/*"],
->>>>>>> 2a623248
   ignoreBinaries: ["jq"],
   ignoreDependencies: [
     /@size-limit\/.*/,
