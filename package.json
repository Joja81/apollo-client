--- conflicted
+++ resolved
@@ -100,12 +100,8 @@
     "zen-observable-ts": "^1.2.5"
   },
   "devDependencies": {
-<<<<<<< HEAD
     "@arethetypeswrong/cli": "0.3.0",
-    "@babel/parser": "7.22.4",
-=======
     "@babel/parser": "7.22.5",
->>>>>>> 659539e4
     "@changesets/changelog-github": "0.4.8",
     "@changesets/cli": "2.26.1",
     "@graphql-tools/schema": "10.0.0",
