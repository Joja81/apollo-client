--- conflicted
+++ resolved
@@ -127,11 +127,7 @@
     "ts-node": "10.3.0",
     "typescript": "4.4.4",
     "wait-for-observables": "1.0.3",
-<<<<<<< HEAD
-    "whatwg-fetch": "^3.6.2"
-=======
     "whatwg-fetch": "3.6.2"
->>>>>>> 2ed2798e
   },
   "publishConfig": {
     "access": "public"
