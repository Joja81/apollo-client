{
<<<<<<< HEAD
  "dist/apollo-client.min.cjs": 41613,
  "import { ApolloClient, InMemoryCache, HttpLink } from \"dist/index.js\" (production)": 34349
=======
  "dist/apollo-client.min.cjs": 41639,
  "import { ApolloClient, InMemoryCache, HttpLink } from \"dist/index.js\" (production)": 34381
>>>>>>> db6a4427
}<|MERGE_RESOLUTION|>--- conflicted
+++ resolved
@@ -1,9 +1,4 @@
 {
-<<<<<<< HEAD
-  "dist/apollo-client.min.cjs": 41613,
-  "import { ApolloClient, InMemoryCache, HttpLink } from \"dist/index.js\" (production)": 34349
-=======
   "dist/apollo-client.min.cjs": 41639,
   "import { ApolloClient, InMemoryCache, HttpLink } from \"dist/index.js\" (production)": 34381
->>>>>>> db6a4427
 }