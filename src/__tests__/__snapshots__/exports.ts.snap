--- conflicted
+++ resolved
@@ -37,10 +37,6 @@
   "makeVar",
   "mergeOptions",
   "parseAndCheckHttpResponse",
-<<<<<<< HEAD
-  "parser",
-=======
->>>>>>> 3a60a6f1
   "resetCaches",
   "rewriteURIForGET",
   "selectHttpOptionsAndBody",
