<<<<<<< HEAD
import { __DEV__ } from '../../utilities/globals';
=======
import '../../utilities/globals';
import { invariant } from '../../utilities/globals';
>>>>>>> fc2b6f44

import { visit, DefinitionNode, VariableDefinitionNode } from 'graphql';

import { ApolloLink } from '../core';
import { Observable, hasDirectives } from '../../utilities';
import { serializeFetchParameter } from './serializeFetchParameter';
import { selectURI } from './selectURI';
import {
  handleError,
  readMultipartBody,
  readJsonBody
} from './parseAndCheckHttpResponse';
import { checkFetcher } from './checkFetcher';
import {
  selectHttpOptionsAndBodyInternal,
  defaultPrinter,
  fallbackHttpConfig,
  HttpOptions
} from './selectHttpOptionsAndBody';
import { createSignalIfSupported } from './createSignalIfSupported';
import { rewriteURIForGET } from './rewriteURIForGET';
import { fromError } from '../utils';
<<<<<<< HEAD
import { maybe, removeClientSetsFromDocument } from '../../utilities';
=======
import { maybe, getMainDefinition } from '../../utilities';
>>>>>>> fc2b6f44

const backupFetch = maybe(() => fetch);

export const createHttpLink = (linkOptions: HttpOptions = {}) => {
  let {
    uri = '/graphql',
    // use default global fetch if nothing passed in
    fetch: preferredFetch,
    print = defaultPrinter,
    includeExtensions,
    preserveHeaderCase,
    useGETForQueries,
    includeUnusedVariables = false,
    ...requestOptions
  } = linkOptions;

  if (__DEV__) {
    // Make sure at least one of preferredFetch, window.fetch, or backupFetch is
    // defined, so requests won't fail at runtime.
    checkFetcher(preferredFetch || backupFetch);
  }

  const linkConfig = {
    http: { includeExtensions, preserveHeaderCase },
    options: requestOptions.fetchOptions,
    credentials: requestOptions.credentials,
    headers: requestOptions.headers,
  };

  return new ApolloLink(operation => {
    let chosenURI = selectURI(operation, uri);

    const context = operation.getContext();

    // `apollographql-client-*` headers are automatically set if a
    // `clientAwareness` object is found in the context. These headers are
    // set first, followed by the rest of the headers pulled from
    // `context.headers`. If desired, `apollographql-client-*` headers set by
    // the `clientAwareness` object can be overridden by
    // `apollographql-client-*` headers set in `context.headers`.
    const clientAwarenessHeaders: {
      'apollographql-client-name'?: string;
      'apollographql-client-version'?: string;
    } = {};

    if (context.clientAwareness) {
      const { name, version } = context.clientAwareness;
      if (name) {
        clientAwarenessHeaders['apollographql-client-name'] = name;
      }
      if (version) {
        clientAwarenessHeaders['apollographql-client-version'] = version;
      }
    }

    const contextHeaders = { ...clientAwarenessHeaders, ...context.headers };

    const contextConfig = {
      http: context.http,
      options: context.fetchOptions,
      credentials: context.credentials,
      headers: contextHeaders,
    };

    if (hasDirectives(['client'], operation.query)) {
      const transformedQuery = removeClientSetsFromDocument(operation.query);

      if (!transformedQuery) {
        return fromError(
          new Error(
            'HttpLink: Trying to send a client-only query to the server. To send to the server, ensure a non-client field is added to the query or set the `transformOptions.removeClientFields` option to `true`.'
          )
        );
      }

      operation.query = transformedQuery;
    }

    //uses fallback, link, and then context to build options
    const { options, body } = selectHttpOptionsAndBodyInternal(
      operation,
      print,
      fallbackHttpConfig,
      linkConfig,
      contextConfig,
    );

    if (body.variables && !includeUnusedVariables) {
      const unusedNames = new Set(Object.keys(body.variables));
      visit(operation.query, {
        Variable(node, _key, parent) {
          // A variable type definition at the top level of a query is not
          // enough to silence server-side errors about the variable being
          // unused, so variable definitions do not count as usage.
          // https://spec.graphql.org/draft/#sec-All-Variables-Used
          if (parent && (parent as VariableDefinitionNode).kind !== 'VariableDefinition') {
            unusedNames.delete(node.name.value);
          }
        },
      });
      if (unusedNames.size) {
        // Make a shallow copy of body.variables (with keys in the same
        // order) and then delete unused variables from the copy.
        body.variables = { ...body.variables };
        unusedNames.forEach(name => {
          delete body.variables![name];
        });
      }
    }

    let controller: any;
    if (!(options as any).signal) {
      const { controller: _controller, signal } = createSignalIfSupported();
      controller = _controller;
      if (controller) (options as any).signal = signal;
    }

    // If requested, set method to GET if there are no mutations.
    const definitionIsMutation = (d: DefinitionNode) => {
      return d.kind === 'OperationDefinition' && d.operation === 'mutation';
    };
    const definitionIsSubscription = (d: DefinitionNode) => {
      return d.kind === 'OperationDefinition' && d.operation === 'subscription';
    };
    const isSubscription = definitionIsSubscription(getMainDefinition(operation.query));
    // does not match custom directives beginning with @defer
    const hasDefer = hasDirectives(['defer'], operation.query);
    if (
      useGETForQueries &&
      !operation.query.definitions.some(definitionIsMutation)
    ) {
      options.method = 'GET';
    }

    if (hasDefer || isSubscription) {
      options.headers = options.headers || {};
      let acceptHeader = "multipart/mixed;";
      // Omit defer-specific headers if the user attempts to defer a selection
      // set on a subscription and log a warning.
      if (isSubscription && hasDefer) {
        invariant.warn("Multipart-subscriptions do not support @defer");
      }

      if (isSubscription) {
        acceptHeader += 'boundary=graphql;subscriptionSpec=1.0,application/json';
      } else if (hasDefer) {
        acceptHeader += 'deferSpec=20220824,application/json';
      }
      options.headers.accept = acceptHeader;
    }

    if (options.method === 'GET') {
      const { newURI, parseError } = rewriteURIForGET(chosenURI, body);
      if (parseError) {
        return fromError(parseError);
      }
      chosenURI = newURI;
    } else {
      try {
        (options as any).body = serializeFetchParameter(body, 'Payload');
      } catch (parseError) {
        return fromError(parseError);
      }
    }

    return new Observable(observer => {
      // Prefer linkOptions.fetch (preferredFetch) if provided, and otherwise
      // fall back to the *current* global window.fetch function (see issue
      // #7832), or (if all else fails) the backupFetch function we saved when
      // this module was first evaluated. This last option protects against the
      // removal of window.fetch, which is unlikely but not impossible.
      const currentFetch = preferredFetch || maybe(() => fetch) || backupFetch;

      currentFetch!(chosenURI, options)
        .then(response => {
          operation.setContext({ response });
          const ctype = response.headers?.get('content-type');

          if (ctype !== null && /^multipart\/mixed/i.test(ctype)) {
            return readMultipartBody(response, observer);
          } else {
            return readJsonBody(response, operation, observer);
          }
        })
        .catch(err => handleError(err, observer));

      return () => {
        // XXX support canceling this request
        // https://developers.google.com/web/updates/2017/09/abortable-fetch
        if (controller) controller.abort();
      };
    });
  });
};<|MERGE_RESOLUTION|>--- conflicted
+++ resolved
@@ -1,10 +1,4 @@
-<<<<<<< HEAD
-import { __DEV__ } from '../../utilities/globals';
-=======
-import '../../utilities/globals';
-import { invariant } from '../../utilities/globals';
->>>>>>> fc2b6f44
-
+import { __DEV__, invariant } from '../../utilities/globals';
 import { visit, DefinitionNode, VariableDefinitionNode } from 'graphql';
 
 import { ApolloLink } from '../core';
@@ -26,11 +20,7 @@
 import { createSignalIfSupported } from './createSignalIfSupported';
 import { rewriteURIForGET } from './rewriteURIForGET';
 import { fromError } from '../utils';
-<<<<<<< HEAD
-import { maybe, removeClientSetsFromDocument } from '../../utilities';
-=======
-import { maybe, getMainDefinition } from '../../utilities';
->>>>>>> fc2b6f44
+import { maybe, getMainDefinition, removeClientSetsFromDocument } from '../../utilities';
 
 const backupFetch = maybe(() => fetch);
 
