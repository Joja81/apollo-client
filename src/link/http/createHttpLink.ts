--- conflicted
+++ resolved
@@ -1,9 +1,5 @@
-<<<<<<< HEAD
-import { __DEV__ } from '../../utilities/globals';
-=======
 import '../../utilities/globals';
-import { invariant } from '../../utilities/globals';
->>>>>>> 16f44b2c
+import { __DEV__, invariant } from '../../utilities/globals';
 
 import { visit, DefinitionNode, VariableDefinitionNode } from 'graphql';
 
@@ -26,11 +22,11 @@
 import { createSignalIfSupported } from './createSignalIfSupported';
 import { rewriteURIForGET } from './rewriteURIForGET';
 import { fromError } from '../utils';
-<<<<<<< HEAD
-import { maybe, removeClientSetsFromDocument } from '../../utilities';
-=======
-import { maybe, getMainDefinition } from '../../utilities';
->>>>>>> 16f44b2c
+import {
+  maybe,
+  getMainDefinition,
+  removeClientSetsFromDocument
+} from '../../utilities';
 
 const backupFetch = maybe(() => fetch);
 
