--- conflicted
+++ resolved
@@ -916,6 +916,7 @@
             data: data1,
             loading: false,
             networkStatus: NetworkStatus.ready,
+            partial: false,
           },
         ],
         [
@@ -923,6 +924,7 @@
             data: data2,
             loading: false,
             networkStatus: NetworkStatus.ready,
+            partial: false,
           },
         ],
       ],
@@ -934,6 +936,7 @@
             data: data1,
             loading: false,
             networkStatus: NetworkStatus.ready,
+            partial: false,
           },
         ],
         [
@@ -941,6 +944,7 @@
             data: data2,
             loading: false,
             networkStatus: NetworkStatus.ready,
+            partial: false,
           },
         ],
       ],
@@ -952,6 +956,7 @@
             data: data1,
             loading: false,
             networkStatus: NetworkStatus.ready,
+            partial: false,
           },
         ],
         [
@@ -965,6 +970,7 @@
             data: data2,
             loading: false,
             networkStatus: NetworkStatus.ready,
+            partial: false,
           },
         ],
       ],
@@ -976,6 +982,7 @@
             data: data1,
             loading: false,
             networkStatus: NetworkStatus.ready,
+            partial: false,
           },
         ],
         [
@@ -983,11 +990,13 @@
             data: data1,
             loading: true,
             networkStatus: NetworkStatus.refetch,
+            partial: false,
           },
           {
             data: data2,
             loading: false,
             networkStatus: NetworkStatus.ready,
+            partial: false,
           },
         ],
       ],
@@ -999,6 +1008,7 @@
             data: data1,
             loading: false,
             networkStatus: NetworkStatus.ready,
+            partial: false,
           },
         ],
         [
@@ -1006,11 +1016,13 @@
             data: data1,
             loading: true,
             networkStatus: NetworkStatus.refetch,
+            partial: false,
           },
           {
             data: data2,
             loading: false,
             networkStatus: NetworkStatus.ready,
+            partial: false,
           },
         ],
       ],
@@ -1022,6 +1034,7 @@
             data: data1,
             loading: false,
             networkStatus: NetworkStatus.ready,
+            partial: false,
           },
         ],
         [
@@ -1029,11 +1042,13 @@
             data: data1,
             loading: true,
             networkStatus: NetworkStatus.refetch,
+            partial: false,
           },
           {
             data: data2,
             loading: false,
             networkStatus: NetworkStatus.ready,
+            partial: false,
           },
         ],
       ],
@@ -1060,41 +1075,6 @@
           fetchPolicy,
         };
 
-<<<<<<< HEAD
-    const client = new ApolloClient({
-      cache: new InMemoryCache({ addTypename: false }),
-      link: new MockLink([
-        { request, result: { data: data1 } },
-        { request, result: { data: data2 } },
-      ]),
-    });
-
-    const observable = client.watchQuery(request);
-    const stream = new ObservableStream(observable);
-
-    await expect(stream).toEmitApolloQueryResult({
-      data: data1,
-      loading: false,
-      networkStatus: NetworkStatus.ready,
-      partial: false,
-    });
-
-    void observable.refetch();
-
-    await expect(stream).toEmitApolloQueryResult({
-      data: data1,
-      loading: true,
-      networkStatus: NetworkStatus.refetch,
-      partial: false,
-    });
-    await expect(stream).toEmitApolloQueryResult({
-      data: data2,
-      loading: false,
-      networkStatus: NetworkStatus.ready,
-      partial: false,
-    });
-  });
-=======
         const client = new ApolloClient({
           cache: new InMemoryCache({ addTypename: false }),
           link: new MockLink([
@@ -1116,7 +1096,6 @@
       }
     );
   }
->>>>>>> d3f8f130
 
   it("allows you to refetch queries with promises", async () => {
     const request = {
