--- conflicted
+++ resolved
@@ -1,11 +1,7 @@
 import gql from "graphql-tag";
 import { MockLink, MockedResponse } from "../mockLink";
 import { execute } from "../../../../link/core/execute";
-<<<<<<< HEAD
 import { ObservableStream, enableFakeTimers } from "../../../internal";
-=======
-import { ObservableStream } from "../../../internal";
->>>>>>> d88c7f89
 
 describe("MockedResponse.newData", () => {
   const setup = () => {
@@ -131,7 +127,6 @@
 
     jest.advanceTimersByTime(MAXIMUM_DELAY);
   });
-<<<<<<< HEAD
 
   it("should fill in default variables if they are missing in mocked requests", async () => {
     const query = gql`
@@ -206,7 +201,7 @@
       const result = await stream.takeNext();
       expect(result).toEqual({ data: { todo: { id: 2 } } });
     }
-=======
+  });
 });
 
 test("removes @nonreactive directives from fields", async () => {
@@ -391,6 +386,5 @@
     unspecificResponse = specificResponse;
     // @ts-expect-error
     specificResponse = unspecificResponse;
->>>>>>> d88c7f89
   });
 });