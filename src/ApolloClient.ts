import {
  NetworkInterface,
  createNetworkInterface,
} from './transport/networkInterface';

import {
  // We need to import this here to allow TypeScript to include it in the definition file even
  // though we don't use it. https://github.com/Microsoft/TypeScript/issues/5711
  // We need to disable the linter here because TSLint rightfully complains that this is unused.
  /* tslint:disable */
  SelectionSet,
  /* tslint:enable */

} from 'graphql';

<<<<<<< HEAD
=======
import isUndefined from 'lodash/isUndefined';
import isString from 'lodash/isString';

>>>>>>> 08d6dfce
import {
  createApolloStore,
  ApolloStore,
  createApolloReducer,
  ApolloReducerConfig,
  Store,
} from './store';

import {
  CustomResolverMap,
} from './data/readFromStore';

import {
  QueryManager,
} from './core/QueryManager';

import {
  ApolloQueryResult,
  ResultComparator,
  ResultTransformer,
} from './core/types';

import {
  ObservableQuery,
} from './core/ObservableQuery';

import {
  Observable,
} from './util/Observable';

import {
  WatchQueryOptions,
  SubscriptionOptions,
  MutationOptions,
} from './core/watchQueryOptions';

import {
  IdGetter,
} from './data/extensions';

import {
  MutationBehaviorReducerMap,
} from './data/mutationResults';

import {
  storeKeyNameFromFieldNameAndArgs,
} from './data/storeUtils';

import {
  version,
} from './version';

/**
 * This type defines a "selector" function that receives state from the Redux store
 * and returns the part of it that is managed by ApolloClient
 * @param state State of a Redux store
 * @returns {Store} Part of state managed by ApolloClient
 */
export type ApolloStateSelector = (state: any) => Store;

const DEFAULT_REDUX_ROOT_KEY = 'apollo';

function defaultReduxRootSelector(state: any) {
  return state[DEFAULT_REDUX_ROOT_KEY];
}

/**
 * This is the primary Apollo Client class. It is used to send GraphQL documents (i.e. queries
 * and mutations) to a GraphQL spec-compliant server over a {@link NetworkInterface} instance,
 * receive results from the server and cache the results in a Redux store. It also delivers updates
 * to GraphQL queries through {@link Observable} instances.
 */
export default class ApolloClient {
  public networkInterface: NetworkInterface;
  public store: ApolloStore;
  public reduxRootKey: string;
  public reduxRootSelector: ApolloStateSelector | null;
  public initialState: any;
  public queryManager: QueryManager;
  public reducerConfig: ApolloReducerConfig;
  public addTypename: boolean;
  public resultTransformer: ResultTransformer;
  public resultComparator: ResultComparator;
  public shouldForceFetch: boolean;
  public dataId: IdGetter;
  public fieldWithArgs: (fieldName: string, args?: Object) => string;
  public version: string;
  public queryDeduplication: boolean;

  private devToolsHookCb: Function;

  /**
   * Constructs an instance of {@link ApolloClient}.
   *
   * @param networkInterface The {@link NetworkInterface} over which GraphQL documents will be sent
   * to a GraphQL spec-compliant server.
   *
   * @deprecated please use "reduxRootSelector" instead
   * @param reduxRootKey The root key within the Redux store in which data fetched from the server.
   * will be stored. This option should only be used if the store is created outside of the client.
   *
   * @param reduxRootSelector Either a "selector" function that receives state from the Redux store
   * and returns the part of it that is managed by ApolloClient or a key that points to that state.
   * This option should only be used if the store is created outside of the client.
   *
   * @param initialState The initial state assigned to the store.
   *
   * @param dataIdFromObject A function that returns a object identifier given a particular result
   * object.
   *
   * @param ssrMode Determines whether this is being run in Server Side Rendering (SSR) mode.
   *
   * @param ssrForceFetchDelay Determines the time interval before we force fetch queries for a
   * server side render.
   *
   * @param addTypename Adds the __typename field to every level of a GraphQL document, required
   * to support certain queries that contain fragments.
   *
   * @param queryDeduplication If set to true, a query will not be sent to the server if a query
   * with identical parameters (query, variables, operationName) is already in flight.
   *
   */
  constructor({
    networkInterface,
    reduxRootKey,
    reduxRootSelector,
    initialState,
    dataIdFromObject,
    resultComparator,
    ssrMode = false,
    ssrForceFetchDelay = 0,
    mutationBehaviorReducers = {} as MutationBehaviorReducerMap,
    addTypename = true,
    resultTransformer,
    customResolvers,
    connectToDevTools,
    queryDeduplication = false,
  }: {
    networkInterface?: NetworkInterface,
    reduxRootKey?: string,
    reduxRootSelector?: string | ApolloStateSelector,
    initialState?: any,
    dataIdFromObject?: IdGetter,
    resultTransformer?: ResultTransformer,
    resultComparator?: ResultComparator,
    ssrMode?: boolean,
    ssrForceFetchDelay?: number
    mutationBehaviorReducers?: MutationBehaviorReducerMap,
    addTypename?: boolean,
    customResolvers?: CustomResolverMap,
    connectToDevTools?: boolean,
    queryDeduplication?: boolean,
  } = {}) {
    if (reduxRootKey && reduxRootSelector) {
      throw new Error('Both "reduxRootKey" and "reduxRootSelector" are configured, but only one of two is allowed.');
    }

    if (reduxRootKey) {
      console.warn(
          '"reduxRootKey" option is deprecated and might be removed in the upcoming versions, ' +
          'please use the "reduxRootSelector" instead.',
      );
      this.reduxRootKey = reduxRootKey;
    }

    if (!reduxRootSelector && reduxRootKey) {
      this.reduxRootSelector = (state: any) => state[reduxRootKey];
    } else if (typeof reduxRootSelector === 'string') {
      // for backwards compatibility, we set reduxRootKey if reduxRootSelector is a string
      this.reduxRootKey = reduxRootSelector as string;
      this.reduxRootSelector = (state: any) => state[reduxRootSelector as string];
    } else if (typeof reduxRootSelector === 'function') {
      this.reduxRootSelector = reduxRootSelector;
    } else {
      // we need to know that reduxRootSelector wasn't provided by the user
      this.reduxRootSelector = null;
    }

    this.initialState = initialState ? initialState : {};
    this.networkInterface = networkInterface ? networkInterface :
      createNetworkInterface({ uri: '/graphql' });
    this.addTypename = addTypename;
    this.resultTransformer = resultTransformer;
    this.resultComparator = resultComparator;
    this.shouldForceFetch = !(ssrMode || ssrForceFetchDelay > 0);
    this.dataId = dataIdFromObject;
    this.fieldWithArgs = storeKeyNameFromFieldNameAndArgs;
    this.queryDeduplication = queryDeduplication;

    if (ssrForceFetchDelay) {
      setTimeout(() => this.shouldForceFetch = true, ssrForceFetchDelay);
    }

    this.reducerConfig = {
      dataIdFromObject,
      mutationBehaviorReducers,
      customResolvers,
    };

    this.watchQuery = this.watchQuery.bind(this);
    this.query = this.query.bind(this);
    this.mutate = this.mutate.bind(this);
    this.setStore = this.setStore.bind(this);
    this.resetStore = this.resetStore.bind(this);

    // Attach the client instance to window to let us be found by chrome devtools, but only in
    // development mode
    const defaultConnectToDevTools =
      typeof process === 'undefined' || (process.env && process.env.NODE_ENV !== 'production') &&
      typeof window !== 'undefined' && (!(window as any).__APOLLO_CLIENT__);

    if (typeof connectToDevTools === 'undefined') {
      connectToDevTools = defaultConnectToDevTools;
    }

    if (connectToDevTools) {
      (window as any).__APOLLO_CLIENT__ = this;
    }

    this.version = version;
  }

  /**
   * This watches the results of the query according to the options specified and
   * returns an {@link ObservableQuery}. We can subscribe to this {@link ObservableQuery} and
   * receive updated results through a GraphQL observer.
   * <p /><p />
   * Note that this method is not an implementation of GraphQL subscriptions. Rather,
   * it uses Apollo's store in order to reactively deliver updates to your query results.
   * <p /><p />
   * For example, suppose you call watchQuery on a GraphQL query that fetches an person's
   * first name and last name and this person has a particular object identifer, provided by
   * dataIdFromObject. Later, a different query fetches that same person's
   * first and last name and his/her first name has now changed. Then, any observers associated
   * with the results of the first query will be updated with a new result object.
   * <p /><p />
   * See [here](https://medium.com/apollo-stack/the-concepts-of-graphql-bc68bd819be3#.3mb0cbcmc) for
   * a description of store reactivity.
   *
   */
  public watchQuery(options: WatchQueryOptions): ObservableQuery {
    this.initStore();

    if (!this.shouldForceFetch && options.forceFetch) {
      options = {
        ...options,
        forceFetch: false,
      } as WatchQueryOptions;
    }

    return this.queryManager.watchQuery(options);
  };

  /**
   * This resolves a single query according to the options specified and returns a
   * {@link Promise} which is either resolved with the resulting data or rejected
   * with an error.
   *
   * @param options An object of type {@link WatchQueryOptions} that allows us to describe
   * how this query should be treated e.g. whether it is a polling query, whether it should hit the
   * server at all or just resolve from the cache, etc.
   */
  public query(options: WatchQueryOptions): Promise<ApolloQueryResult> {
    this.initStore();

    // XXX what if I pass pollInterval? Will it just keep running?
    // XXX why doesn't this stop the query after it's done?

    if (!this.shouldForceFetch && options.forceFetch) {
      options = {
        ...options,
        forceFetch: false,
      } as WatchQueryOptions;
    }

    return this.queryManager.query(options);
  };

  /**
   * This resolves a single mutation according to the options specified and returns a
   * {@link Promise} which is either resolved with the resulting data or rejected with an
   * error.
   *
   * It takes options as an object with the following keys and values:
   *
   * @param options.mutation A GraphQL document, often created with `gql` from the `graphql-tag` package,
   * that contains a single mutation inside of it.
   *
   * @param options.variables An object that maps from the name of a variable as used in the mutation
   * GraphQL document to that variable's value.
   *
   * @param options.optimisticResponse An object that represents the result of this mutation that will be
   * optimistically stored before the server has actually returned a result. This is most often
   * used for optimistic UI, where we want to be able to see the result of a mutation immediately,
   * and update the UI later if any errors appear.
   *
   * @param options.updateQueries A {@link MutationQueryReducersMap}, which is map from query names to
   * mutation query reducers. Briefly, this map defines how to incorporate the results of the
   * mutation into the results of queries that are currently being watched by your application.
   *
   * @param options.refetchQueries A list of query names which will be refetched once this mutation has
   * returned. This is often used if you have a set of queries which may be affected by a mutation
   * and will have to update. Rather than writing a mutation query reducer (i.e. `updateQueries`)
   * for this, you can simply refetch the queries that will be affected and achieve a consistent
   * store once these queries return.
   */
  public mutate(options: MutationOptions): Promise<ApolloQueryResult> {
    this.initStore();

    return this.queryManager.mutate(options);
  };

  public subscribe(options: SubscriptionOptions): Observable<any> {
    this.initStore();

    const realOptions = {
      ...options,
      document: options.query,
    };
    delete realOptions.query;

    return this.queryManager.startGraphQLSubscription(realOptions);
  }

  /**
   * Returns a reducer function configured according to the `reducerConfig` instance variable.
   */
  public reducer(): Function {
    return createApolloReducer(this.reducerConfig);
  }

  public __actionHookForDevTools(cb: Function) {
    this.devToolsHookCb = cb;
  }

  public middleware = () => {
    return (store: ApolloStore) => {
      this.setStore(store);

      return (next: any) => (action: any) => {
        const previousApolloState = this.queryManager.selectApolloState(store);
        const returnValue = next(action);
        const newApolloState = this.queryManager.selectApolloState(store);

        if (newApolloState !== previousApolloState) {
          this.queryManager.broadcastNewStore(store.getState());
        }

        if (this.devToolsHookCb) {
          this.devToolsHookCb({
            action,
            state: this.queryManager.getApolloState(),
            dataWithOptimisticResults: this.queryManager.getDataWithOptimisticResults(),
          });
        }

        return returnValue;
      };
    };
  }

  /**
   * This initializes the Redux store that we use as a reactive cache.
   */
  public initStore() {
    if (this.store) {
      // Don't do anything if we already have a store
      return;
    }

    if (this.reduxRootSelector) {
      throw new Error(
          'Cannot initialize the store because "reduxRootSelector" or "reduxRootKey" is provided. ' +
          'They should only be used when the store is created outside of the client. ' +
          'This may lead to unexpected results when querying the store internally. ' +
          `Please remove that option from ApolloClient constructor.`,
      );
    }

    // If we don't have a store already, initialize a default one
    this.setStore(createApolloStore({
      reduxRootKey: DEFAULT_REDUX_ROOT_KEY,
      initialState: this.initialState,
      config: this.reducerConfig,
      logger: (store: any) => (next: any) => (action: any) => {
        const result = next(action);

        if (this.devToolsHookCb) {
          this.devToolsHookCb({
            action,
            state: this.queryManager.getApolloState(),
            dataWithOptimisticResults: this.queryManager.getDataWithOptimisticResults(),
          });
        }

        return result;
      },
    }));
    // for backcompatibility, ensure that reduxRootKey is set to selector return value
    this.reduxRootKey = DEFAULT_REDUX_ROOT_KEY;
  };

  public resetStore() {
    this.queryManager.resetStore();
  };

  public getInitialState(): { data: Object } {
    return this.queryManager.getInitialState();
  }

  private setStore(store: ApolloStore) {
    let reduxRootSelector: ApolloStateSelector;
    if (this.reduxRootSelector) {
      reduxRootSelector = this.reduxRootSelector;
    } else {
      reduxRootSelector = defaultReduxRootSelector;

      // for backwards compatibility with react-apollo, we set reduxRootKey here.
      this.reduxRootKey = DEFAULT_REDUX_ROOT_KEY;
    }

    // ensure existing store has apolloReducer
    if (reduxRootSelector(store.getState()) === undefined) {
      throw new Error(
          'Existing store does not use apolloReducer. Please make sure the store ' +
          'is properly configured and "reduxRootSelector" is correctly specified.',
      );
    }

    this.store = store;

    this.queryManager = new QueryManager({
      networkInterface: this.networkInterface,
      reduxRootSelector: reduxRootSelector,
      store,
      addTypename: this.addTypename,
      resultTransformer: this.resultTransformer,
      resultComparator: this.resultComparator,
      reducerConfig: this.reducerConfig,
      queryDeduplication: this.queryDeduplication,
    });
  };
}<|MERGE_RESOLUTION|>--- conflicted
+++ resolved
@@ -13,12 +13,6 @@
 
 } from 'graphql';
 
-<<<<<<< HEAD
-=======
-import isUndefined from 'lodash/isUndefined';
-import isString from 'lodash/isString';
-
->>>>>>> 08d6dfce
 import {
   createApolloStore,
   ApolloStore,
