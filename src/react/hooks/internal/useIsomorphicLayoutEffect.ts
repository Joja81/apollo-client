<<<<<<< HEAD
import * as React from 'react';
import { canUseDOM } from '../../../utilities';
=======
import { useLayoutEffect, useEffect } from 'react';
import { canUseDOM } from '../../../utilities/index.js';
>>>>>>> 2ebbd3ab

// use canUseDOM here instead of canUseLayoutEffect because we want to be able
// to use useLayoutEffect in our jest tests. useLayoutEffect seems to work fine
// in useSuspenseQuery tests, but to honor the original comment about the
// warnings for useSyncExternalStore implementation, canUseLayoutEffect is left
// alone.
export const useIsomorphicLayoutEffect = canUseDOM
  ? React.useLayoutEffect
  : React.useEffect;<|MERGE_RESOLUTION|>--- conflicted
+++ resolved
@@ -1,10 +1,5 @@
-<<<<<<< HEAD
 import * as React from 'react';
-import { canUseDOM } from '../../../utilities';
-=======
-import { useLayoutEffect, useEffect } from 'react';
 import { canUseDOM } from '../../../utilities/index.js';
->>>>>>> 2ebbd3ab
 
 // use canUseDOM here instead of canUseLayoutEffect because we want to be able
 // to use useLayoutEffect in our jest tests. useLayoutEffect seems to work fine
