--- conflicted
+++ resolved
@@ -1,14 +1,7 @@
-<<<<<<< HEAD
 import * as React from 'react';
-import { getApolloContext } from '../context';
-import { invariant } from '../../utilities/globals';
-import type { SuspenseCache } from '../cache';
-=======
-import { useContext } from 'react';
 import { getApolloContext } from '../context/index.js';
 import { invariant } from '../../utilities/globals/index.js';
 import type { SuspenseCache } from '../cache/index.js';
->>>>>>> 2ebbd3ab
 
 export function useSuspenseCache(override?: SuspenseCache) {
   const context = React.useContext(getApolloContext());
