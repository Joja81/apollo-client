import * as React from "react";
import { render, waitFor, screen, renderHook } from "@testing-library/react";
import userEvent from '@testing-library/user-event';
import { act } from "react-dom/test-utils";

import { useFragment_experimental as useFragment } from "../useFragment";
import { MockedProvider } from "../../../testing";
import { ApolloProvider } from "../../context";
import {
  InMemoryCache,
  gql,
  TypedDocumentNode,
  Reference,
  ApolloClient,
  Observable,
  ApolloLink,
} from "../../../core";
import { useQuery } from "../useQuery";
import { concatPagination } from "../../../utilities";

describe("useFragment", () => {
  it("is importable and callable", () => {
    expect(typeof useFragment).toBe("function");
  });

  type Item = {
    __typename: string;
    id: number;
    text?: string;
  };

  const ListFragment: TypedDocumentNode<QueryDataWithExtra> = gql`
    fragment ListFragment on Query {
      list {
        id
      }
      # Used to make sure ListFragment got used, even if the id field of the
      # nested list items is provided by other means.
      extra
    }
  `;

  const ItemFragment: TypedDocumentNode<Item> = gql`
    fragment ItemFragment on Item {
      text
    }
  `;

  interface QueryData {
    list: Item[];
  }

  interface QueryDataWithExtra extends QueryData {
    extra: string;
  }

  it("can rerender individual list elements", async () => {
    const cache = new InMemoryCache({
      typePolicies: {
        Item: {
          fields: {
            text(existing, { readField }) {
              return existing || `Item #${readField("id")}`;
            },
          },
        },
      },
    });

    const listQuery: TypedDocumentNode<QueryData> = gql`
      query {
        list {
          id
        }
      }
    `;

    cache.writeQuery({
      query: listQuery,
      data: {
        list: [
          { __typename: "Item", id: 1 },
          { __typename: "Item", id: 2 },
          { __typename: "Item", id: 5 },
        ],
      },
    })

    const renders: string[] = [];

    function List() {
      renders.push("list");
      const { loading, data } = useQuery(listQuery);
      expect(loading).toBe(false);
      return (
        <ol>
          {data!.list.map(item => <Item key={item.id} id={item.id}/>)}
        </ol>
      );
    }

    function Item(props: { id: number }) {
      renders.push("item " + props.id);
      const { complete, data } = useFragment({
        fragment: ItemFragment,
        fragmentName: "ItemFragment",
        from: {
          __typename: "Item",
          id: props.id,
        },
      });
      return <li>{complete ? data!.text : "incomplete"}</li>;
    }

    render(
      <MockedProvider cache={cache}>
        <List />
      </MockedProvider>
    );

    function getItemTexts() {
      return screen.getAllByText(/^Item/).map(
        // eslint-disable-next-line testing-library/no-node-access
        li => li.firstChild!.textContent
      );
    }

    await waitFor(() => {
      expect(getItemTexts()).toEqual([
        "Item #1",
        "Item #2",
        "Item #5",
      ]);
    });

    expect(renders).toEqual([
      "list",
      "item 1",
      "item 2",
      "item 5",
    ]);

    act(() => {
      cache.writeFragment({
        fragment: ItemFragment,
        data: {
          __typename: "Item",
          id: 2,
          text: "Item #2 updated",
        },
      });
    });

    await waitFor(() => {
      expect(getItemTexts()).toEqual([
        "Item #1",
        "Item #2 updated",
        "Item #5",
      ]);
    });

    expect(renders).toEqual([
      "list",
      "item 1",
      "item 2",
      "item 5",
      // Only the second item should have re-rendered.
      "item 2",
    ]);

    act(() => {
      cache.modify({
        fields: {
          list(list: Reference[], { readField }) {
            return [
              ...list,
              cache.writeFragment({
                fragment: ItemFragment,
                data: {
                  __typename: "Item",
                  id: 3,
                  text: "Item #3 from cache.modify",
                },
              })!,
              cache.writeFragment({
                fragment: ItemFragment,
                data: {
                  __typename: "Item",
                  id: 4,
                  text: "Item #4 from cache.modify",
                },
              })!,
            ].sort((ref1, ref2) => (
              readField<Item["id"]>("id", ref1)! -
              readField<Item["id"]>("id", ref2)!
            ));
          },
        },
      });
    });

    await waitFor(() => {
      expect(getItemTexts()).toEqual([
        "Item #1",
        "Item #2 updated",
        "Item #3 from cache.modify",
        "Item #4 from cache.modify",
        "Item #5",
      ]);
    });

    expect(renders).toEqual([
      "list",
      "item 1",
      "item 2",
      "item 5",
      "item 2",
      // This is what's new:
      "list",
      "item 1",
      "item 2",
      "item 3",
      "item 4",
      "item 5",
    ]);

    act(() => {
      cache.writeFragment({
        fragment: ItemFragment,
        data: {
          __typename: "Item",
          id: 4,
          text: "Item #4 updated",
        },
      });
    });

    await waitFor(() => {
      expect(getItemTexts()).toEqual([
        "Item #1",
        "Item #2 updated",
        "Item #3 from cache.modify",
        "Item #4 updated",
        "Item #5",
      ]);
    });

    expect(renders).toEqual([
      "list",
      "item 1",
      "item 2",
      "item 5",
      "item 2",
      "list",
      "item 1",
      "item 2",
      "item 3",
      "item 4",
      "item 5",
      // Only the fourth item should have re-rendered.
      "item 4",
    ]);

    expect(cache.extract()).toEqual({
      "Item:1": {
        __typename: "Item",
        id: 1,
      },
      "Item:2": {
        __typename: "Item",
        id: 2,
        text: "Item #2 updated",
      },
      "Item:3": {
        __typename: "Item",
        id: 3,
        text: "Item #3 from cache.modify",
      },
      "Item:4": {
        __typename: "Item",
        id: 4,
        text: "Item #4 updated",
      },
      "Item:5": {
        __typename: "Item",
        id: 5,
      },
      ROOT_QUERY: {
        __typename: "Query",
        list: [
          { __ref: "Item:1" },
          { __ref: "Item:2" },
          { __ref: "Item:3" },
          { __ref: "Item:4" },
          { __ref: "Item:5" },
        ],
      },
      __META: {
        extraRootIds: [
          "Item:2",
          "Item:3",
          "Item:4",
        ],
      },
    });
  });

  it.each<TypedDocumentNode<{ list: Item[] }>>([
    // This query uses a basic field-level @nonreactive directive.
    gql`
      query GetItems {
        list {
          id
          text @nonreactive
        }
      }
    `,
    // This query uses @nonreactive on an anonymous/inline ...spread directive.
    gql`
      query GetItems {
        list {
          id
          ... @nonreactive {
            text
          }
        }
      }
    `,
    // This query uses @nonreactive on a ...spread with a type condition.
    gql`
      query GetItems {
        list {
          id
          ... on Item @nonreactive {
            text
          }
        }
      }
    `,
    // This query uses @nonreactive directive on a named fragment ...spread.
    gql`
      query GetItems {
        list {
          id
          ...ItemText @nonreactive
        }
      }
      fragment ItemText on Item {
        text
      }
    `,
  ])("Parent list component can use @nonreactive to avoid rerendering", async (query) => {
    const cache = new InMemoryCache({
      typePolicies: {
        Query: {
          fields: {
            list: concatPagination(),
          },
        },
        Item: {
          keyFields: ["id"],
          // Configuring keyArgs:false for Item.text is one way to prevent field
          // keys like text@nonreactive, but it's not the only way. Since
          // @nonreactive is now in the KNOWN_DIRECTIVES array defined in
          // utilities/graphql/storeUtils.ts, the '@nonreactive' suffix won't be
          // automatically appended to field keys by default.
          // fields: {
          //   text: {
          //     keyArgs: false,
          //   },
          // },
        },
      },
    });

    const client = new ApolloClient({
      cache,
      link: ApolloLink.empty(),
    });

    const renders: string[] = [];

    function List() {
      const { data } = useQuery(query);

      renders.push("list");

      return (
        <ul>
          {data?.list.map(item => <Item key={item.id} item={item} />)}
        </ul>
      );
    }

    function Item({ item }: { item: Item }) {
      const { data } = useFragment({
        fragment: ItemFragment,
        fragmentName: "ItemFragment",
        from: item,
      });

      renders.push(`item ${item.id}`);

      if (!data) return null;

      return <li>{`Item #${item.id}: ${data.text}`}</li>;
    }

    act(() => {
      cache.writeQuery({
        query,
        data: {
          list: [
            { __typename: "Item", id: 1, text: "first" },
            { __typename: "Item", id: 2, text: "second" },
            { __typename: "Item", id: 3, text: "third" },
          ],
        },
      });
    });

    expect(cache.extract()).toEqual({
      ROOT_QUERY: {
        __typename: "Query",
        list: [
          { __ref: 'Item:{"id":1}' },
          { __ref: 'Item:{"id":2}' },
          { __ref: 'Item:{"id":3}' },
        ],
      },
      'Item:{"id":1}': {
        __typename: "Item",
        id: 1,
        text: "first",
      },
      'Item:{"id":2}': {
        __typename: "Item",
        id: 2,
        text: "second",
      },
      'Item:{"id":3}': {
        __typename: "Item",
        id: 3,
        text: "third",
      },
    });

    render(
      <ApolloProvider client={client}>
        <List />
      </ApolloProvider>,
    );

    function getItemTexts() {
      return screen.getAllByText(/Item #\d+/).map(el => el.textContent);
    }

    await waitFor(() => {
      expect(getItemTexts()).toEqual([
        "Item #1: first",
        "Item #2: second",
        "Item #3: third",
      ]);
    });

    expect(renders).toEqual([
      "list",
      "item 1",
      "item 2",
      "item 3",
    ]);

    function appendLyToText(id: number) {
      act(() => {
        cache.modify({
          id: cache.identify({ __typename: "Item", id })!,
          fields: {
            text(existing) {
              return existing + "ly";
            },
          },
        });
      });
    }

    appendLyToText(2);

    await waitFor(() => {
      expect(renders).toEqual([
        "list",
        "item 1",
        "item 2",
        "item 3",
        "item 2",
      ]);

      expect(getItemTexts()).toEqual([
        "Item #1: first",
        "Item #2: secondly",
        "Item #3: third",
      ]);
    });

    appendLyToText(1);

    await waitFor(() => {
      expect(renders).toEqual([
        "list",
        "item 1",
        "item 2",
        "item 3",
        "item 2",
        "item 1",
      ]);

      expect(getItemTexts()).toEqual([
        "Item #1: firstly",
        "Item #2: secondly",
        "Item #3: third",
      ]);
    });

    appendLyToText(3);

    await waitFor(() => {
      expect(renders).toEqual([
        "list",
        "item 1",
        "item 2",
        "item 3",
        "item 2",
        "item 1",
        "item 3",
      ]);

      expect(getItemTexts()).toEqual([
        "Item #1: firstly",
        "Item #2: secondly",
        "Item #3: thirdly",
      ]);
    });

    act(() => {
      cache.writeQuery({
        query,
        data: {
          list: [
            { __typename: "Item", id: 4, text: "fourth" },
            { __typename: "Item", id: 5, text: "fifth" },
          ],
        },
      });
    });

    expect(cache.extract()).toEqual({
      ROOT_QUERY: {
        __typename: "Query",
        list: [
          { __ref: 'Item:{"id":1}' },
          { __ref: 'Item:{"id":2}' },
          { __ref: 'Item:{"id":3}' },
          { __ref: 'Item:{"id":4}' },
          { __ref: 'Item:{"id":5}' },
        ],
      },
      'Item:{"id":1}': {
        __typename: "Item",
        id: 1,
        text: "firstly",
      },
      'Item:{"id":2}': {
        __typename: "Item",
        id: 2,
        text: "secondly",
      },
      'Item:{"id":3}': {
        __typename: "Item",
        id: 3,
        text: "thirdly",
      },
      'Item:{"id":4}': {
        __typename: "Item",
        id: 4,
        text: "fourth",
      },
      'Item:{"id":5}': {
        __typename: "Item",
        id: 5,
        text: "fifth",
      },
    });

    await waitFor(() => {
      expect(renders).toEqual([
        "list",
        "item 1",
        "item 2",
        "item 3",
        "item 2",
        "item 1",
        "item 3",
        // The whole list had to be rendered again to append 4 and 5
        "list",
        "item 1",
        "item 2",
        "item 3",
        "item 4",
        "item 5",
      ]);

      expect(getItemTexts()).toEqual([
        "Item #1: firstly",
        "Item #2: secondly",
        "Item #3: thirdly",
        "Item #4: fourth",
        "Item #5: fifth",
      ]);
    });

    appendLyToText(5);

    await waitFor(() => {
      expect(renders).toEqual([
        "list",
        "item 1",
        "item 2",
        "item 3",
        "item 2",
        "item 1",
        "item 3",
        "list",
        "item 1",
        "item 2",
        "item 3",
        "item 4",
        "item 5",
        // A single new render:
        "item 5",
      ]);

      expect(getItemTexts()).toEqual([
        "Item #1: firstly",
        "Item #2: secondly",
        "Item #3: thirdly",
        "Item #4: fourth",
        "Item #5: fifthly",
      ]);
    });

    appendLyToText(4);

    await waitFor(() => {
      expect(renders).toEqual([
        "list",
        "item 1",
        "item 2",
        "item 3",
        "item 2",
        "item 1",
        "item 3",
        "list",
        "item 1",
        "item 2",
        "item 3",
        "item 4",
        "item 5",
        "item 5",
        // A single new render:
        "item 4",
      ]);

      expect(getItemTexts()).toEqual([
        "Item #1: firstly",
        "Item #2: secondly",
        "Item #3: thirdly",
        "Item #4: fourthly",
        "Item #5: fifthly",
      ]);
    });
  });

  it("List can use useFragment with ListFragment", async () => {
    const cache = new InMemoryCache({
      typePolicies: {
        Item: {
          fields: {
            text(existing, { readField }) {
              return existing || `Item #${readField("id")}`;
            },
          },
        },
      },
    });

    const listQuery: TypedDocumentNode<QueryDataWithExtra> = gql`
      query {
        ...ListFragment
        list {
          ...ItemFragment
        }
      }
      ${ListFragment}
      ${ItemFragment}
    `;

    cache.writeQuery({
      query: listQuery,
      data: {
        list: [
          { __typename: "Item", id: 1 },
          { __typename: "Item", id: 2 },
          { __typename: "Item", id: 5 },
        ],
        extra: "from ListFragment",
      },
    })

    const renders: string[] = [];

    function List() {
      renders.push("list");
      const { complete, data } = useFragment({
        fragment: ListFragment,
        from: { __typename: "Query" },
      });
      expect(complete).toBe(true);
      return (
        <ol>
          {data!.list.map(item => <Item key={item.id} id={item.id}/>)}
        </ol>
      );
    }

    function Item(props: { id: number }) {
      renders.push("item " + props.id);
      const { complete, data } = useFragment({
        fragment: ItemFragment,
        from: {
          __typename: "Item",
          id: props.id,
        },
      });
      return <li>{complete ? data!.text : "incomplete"}</li>;
    }

    render(
      <MockedProvider cache={cache}>
        <List />
      </MockedProvider>
    );

    function getItemTexts() {
      return screen.getAllByText(/^Item/).map(
        // eslint-disable-next-line testing-library/no-node-access
        li => li.firstChild!.textContent
      );
    }

    await waitFor(() => {
      expect(getItemTexts()).toEqual([
        "Item #1",
        "Item #2",
        "Item #5",
      ]);
    });

    expect(renders).toEqual([
      "list",
      "item 1",
      "item 2",
      "item 5",
    ]);

    act(() => {
      cache.writeFragment({
        fragment: ItemFragment,
        data: {
          __typename: "Item",
          id: 2,
          text: "Item #2 updated",
        },
      });
    });

    await waitFor(() => {
      expect(getItemTexts()).toEqual([
        "Item #1",
        "Item #2 updated",
        "Item #5",
      ]);
    });

    expect(renders).toEqual([
      "list",
      "item 1",
      "item 2",
      "item 5",
      // Only the second item should have re-rendered.
      "item 2",
    ]);

    act(() => {
      cache.modify({
        fields: {
          list(list: Reference[], { readField }) {
            return [
              ...list,
              cache.writeFragment({
                fragment: ItemFragment,
                data: {
                  __typename: "Item",
                  id: 3,
                },
              })!,
              cache.writeFragment({
                fragment: ItemFragment,
                data: {
                  __typename: "Item",
                  id: 4,
                },
              })!,
            ].sort((ref1, ref2) => (
              readField<Item["id"]>("id", ref1)! -
              readField<Item["id"]>("id", ref2)!
            ));
          },
        },
      });
    });

    await waitFor(() => {
      expect(getItemTexts()).toEqual([
        "Item #1",
        "Item #2 updated",
        "Item #3",
        "Item #4",
        "Item #5",
      ]);
    });

    expect(renders).toEqual([
      "list",
      "item 1",
      "item 2",
      "item 5",
      "item 2",
      // This is what's new:
      "list",
      "item 1",
      "item 2",
      "item 3",
      "item 4",
      "item 5",
    ]);

    act(() => {
      cache.writeFragment({
        fragment: ItemFragment,
        data: {
          __typename: "Item",
          id: 4,
          text: "Item #4 updated",
        },
      });
    });

    await waitFor(() => {
      expect(getItemTexts()).toEqual([
        "Item #1",
        "Item #2 updated",
        "Item #3",
        "Item #4 updated",
        "Item #5",
      ]);
    });

    expect(renders).toEqual([
      "list",
      "item 1",
      "item 2",
      "item 5",
      "item 2",
      "list",
      "item 1",
      "item 2",
      "item 3",
      "item 4",
      "item 5",
      // Only the fourth item should have re-rendered.
      "item 4",
    ]);

    expect(cache.extract()).toEqual({
      "Item:1": {
        __typename: "Item",
        id: 1,
      },
      "Item:2": {
        __typename: "Item",
        id: 2,
        text: "Item #2 updated",
      },
      "Item:3": {
        __typename: "Item",
        id: 3,
      },
      "Item:4": {
        __typename: "Item",
        id: 4,
        text: "Item #4 updated",
      },
      "Item:5": {
        __typename: "Item",
        id: 5,
      },
      ROOT_QUERY: {
        __typename: "Query",
        list: [
          { __ref: "Item:1" },
          { __ref: "Item:2" },
          { __ref: "Item:3" },
          { __ref: "Item:4" },
          { __ref: "Item:5" },
        ],
        extra: "from ListFragment",
      },
      __META: {
        extraRootIds: [
          "Item:2",
          "Item:3",
          "Item:4",
        ],
      },
    });
  });

  it("useFragment(...).missing is a tree describing missing fields", async () => {
    const cache = new InMemoryCache({
      typePolicies: {
        Query: {
          fields: {
            list(items: Reference[] | undefined, { canRead }) {
              // This filtering happens by default currently in the StoreReader
              // execSubSelectedArrayImpl method, but I am beginning to question
              // the wisdom of that automatic filtering. In case we end up
              // changing the default behavior in the future, I've encoded the
              // filtering explicitly here, so this test won't be broken.
              return items && items.filter(canRead);
            },
          }
        }
      }
    });

    const wrapper = ({ children }: any) => (
      <MockedProvider cache={cache}>{children}</MockedProvider>
    );

    const ListAndItemFragments: TypedDocumentNode<QueryData> = gql`
      fragment ListFragment on Query {
        list {
          id
          ...ItemFragment
        }
      }
      ${ItemFragment}
    `;

    const ListQuery: TypedDocumentNode<QueryData> = gql`
      query ListQuery {
        list {
          id
        }
      }
    `;

    const ListQueryWithText: TypedDocumentNode<QueryData> = gql`
      query ListQuery {
        list {
          id
          text
        }
      }
    `;

    const { result: renderResult } = renderHook(
      () => useFragment({
        fragment: ListAndItemFragments,
        fragmentName: "ListFragment",
        from: { __typename: "Query" },
        returnPartialData: true,
      }),
      { wrapper },
    );

    function checkHistory(expectedResultCount: number) {
      // Temporarily disabling this check until we can come up with a better
      // (more opt-in) system than result.previousResult.previousResult...

      // function historyToArray(
      //   result: UseFragmentResult<QueryData>,
      // ): UseFragmentResult<QueryData>[] {
      //   const array = result.previousResult
      //     ? historyToArray(result.previousResult)
      //     : [];
      //   array.push(result);
      //   return array;
      // }
      // const all = historyToArray(renderResult.current);
      // expect(all.length).toBe(expectedResultCount);
      // expect(all).toEqual(renderResult.all);

      // if (renderResult.current.complete) {
      //   expect(renderResult.current).toBe(
      //     renderResult.current.lastCompleteResult
      //   );
      // } else {
      //   expect(renderResult.current).not.toBe(
      //     renderResult.current.lastCompleteResult
      //   );
      // }
    }

    expect(renderResult.current.complete).toBe(false);
    expect(renderResult.current.data).toEqual({}); // TODO Should be undefined?
    expect(renderResult.current.missing).toEqual({
      list: "Can't find field 'list' on ROOT_QUERY object",
    });

    checkHistory(1);

    const data125 = {
      list: [
        { __typename: "Item", id: 1 },
        { __typename: "Item", id: 2 },
        { __typename: "Item", id: 5 },
      ],
    };

    await act(async () => {
      cache.writeQuery({
        query: ListQuery,
        data: data125,
      });
    });

    expect(renderResult.current.complete).toBe(false);
    expect(renderResult.current.data).toEqual(data125);
    expect(renderResult.current.missing).toEqual({
      list: {
        // Even though Query.list is actually an array in the data, data paths
        // through this array leading to missing fields potentially involve only
        // a small/sparse subset of the array's indexes, so we use objects for
        // the entire MissingTree, to avoid having to worry about sparse arrays.
        // This also means there's no missing.list.length property, which is
        // good because "length" could be a name of an actual field that's
        // missing, and it's somewhat unclear what the length of a sparse array
        // should be, whereas object keys have a less ambiguous interpretation.
        0: { text: "Can't find field 'text' on Item:1 object" },
        1: { text: "Can't find field 'text' on Item:2 object" },
        2: { text: "Can't find field 'text' on Item:5 object" },
      },
    });

    checkHistory(2);

    const data182WithText = {
      list: [
        { __typename: "Item", id: 1, text: "oyez1" },
        { __typename: "Item", id: 8, text: "oyez8" },
        { __typename: "Item", id: 2, text: "oyez2" },
      ],
    };

    await act(async () => {
      cache.writeQuery({
        query: ListQueryWithText,
        data: data182WithText,
      });
    });

    expect(renderResult.current.complete).toBe(true);
    expect(renderResult.current.data).toEqual(data182WithText);
    expect(renderResult.current.missing).toBeUndefined();

    checkHistory(3);

    await act(async () => cache.batch({
      update(cache) {
        cache.evict({
          id: cache.identify({
            __typename: "Item",
            id: 8,
          }),
        });

        cache.evict({
          id: cache.identify({
            __typename: "Item",
            id: 2,
          }),
          fieldName: "text",
        });
      },
    }));

    expect(renderResult.current.complete).toBe(false);
    expect(renderResult.current.data).toEqual({
      list: [
        { __typename: "Item", id: 1, text: "oyez1" },
        { __typename: "Item", id: 2 },
      ],
    });
    expect(renderResult.current.missing).toEqual({
      // TODO Figure out why Item:8 is not represented here. Likely because of
      // auto-filtering of dangling references from arrays, but that should
      // still be reflected here, if possible.
      list: {
        1: {
          text: "Can't find field 'text' on Item:2 object",
        },
      },
    });

    checkHistory(4);

    expect(cache.extract()).toEqual({
      "Item:1": {
        __typename: "Item",
        id: 1,
        text: "oyez1",
      },
      "Item:2": {
        __typename: "Item",
        id: 2,
      },
      "Item:5": {
        __typename: "Item",
        id: 5,
      },
      ROOT_QUERY: {
        __typename: "Query",
        list: [
          { __ref: "Item:1" },
          { __ref: "Item:8" },
          { __ref: "Item:2" },
        ],
      },
    });

    expect(cache.gc().sort()).toEqual(["Item:5"]);
  });

  it("returns new diff when UseFragmentOptions change", async () => {
    const ListFragment: TypedDocumentNode<QueryData> = gql`
      fragment ListFragment on Query {
        list {
          id
        }
      }
    `;

    const cache = new InMemoryCache({
      typePolicies: {
        Item: {
          fields: {
            text(existing, { readField }) {
              return existing || `Item #${readField("id")}`;
            },
          },
        },
      },
    });

    const client = new ApolloClient({
      cache,
      link: new ApolloLink(operation => new Observable(observer => {
        if (operation.operationName === "ListQueryWithItemFragment") {
          setTimeout(() => {
            observer.next({
              data: {
                list: [
                  { __typename: "Item", id: 1 },
                  { __typename: "Item", id: 2 },
                  { __typename: "Item", id: 5 },
                ],
              }
            });
            observer.complete();
          }, 10);
        } else {
          observer.error(`unexpected query ${
            operation.operationName ||
            operation.query
          }`);
        }
      })),
    });

    const listQuery: TypedDocumentNode<QueryData> = gql`
      query ListQueryWithItemFragment {
        list {
          id
          ...ItemFragment
        }
      }
      ${ItemFragment}
    `;

    function List() {
      const [currentItem, setCurrentItem] = React.useState(1);
      useQuery(listQuery);

      const { complete, data } = useFragment({
        fragment: ListFragment,
        from: { __typename: "Query" },
      });

      return complete ? (
        <>
          <select onChange={(e) => {
            setCurrentItem(parseInt(e.currentTarget.value))
          }}>
            {data!.list.map(item => <option key={item.id} value={item.id}>Select item {item.id}</option>)}
          </select>
          <div>
            <Item id={currentItem} />
          </div>
          <ol>
          {data!.list.map(item => <Item key={item.id} id={item.id}/>)}
          </ol>
        </>
      ) : null;
    }

    function Item({ id }: { id: number }) {
      const { complete, data } = useFragment({
        fragment: ItemFragment,
        from: {
          __typename: "Item",
          id,
        },
      });
      return <li>{complete ? data!.text : "incomplete"}</li>;
    }

    render(
      <ApolloProvider client={client}>
        <List />
      </ApolloProvider>
    );

    function getItemTexts() {
      return screen.getAllByText(/^Item/).map(
        // eslint-disable-next-line testing-library/no-node-access
        li => li.firstChild!.textContent
      );
    }

    await waitFor(() => {
      expect(getItemTexts()).toEqual([
        // On initial render, Item #1 is selected
        // and renders above the list
        "Item #1",
        "Item #1",
        "Item #2",
        "Item #5",
      ]);
    });

    // Select "Item #2" via <select />
    const user = userEvent.setup();
    await user.selectOptions(
      screen.getByRole('combobox'),
      screen.getByRole('option', { name: 'Select item 2' })
    );

    await waitFor(() => {
      expect(getItemTexts()).toEqual([
        // Now the selected item at the top should render
        // "Item #2" + the list of items below
        "Item #2",
        "Item #1",
        "Item #2",
        "Item #5",
      ]);
    });
  });
<<<<<<< HEAD
});

describe.skip("Type Tests", () => {
  test('NoInfer prevents adding arbitrary additional variables', () => {
    const typedNode = {} as TypedDocumentNode<{ foo: string}, { bar: number }>
    useFragment({
      fragment: typedNode,
      from: { __typename: "Query" },
      variables: {
        bar: 4,
        // @ts-expect-error
        nonExistingVariable: "string"
      }
    });
  })
})
=======

  describe("tests with incomplete data", () => {
    let cache: InMemoryCache, wrapper: React.FunctionComponent;
    const ItemFragment = gql`
      fragment ItemFragment on Item {
        id
        text
      }
    `;

    beforeEach(() => {
      cache = new InMemoryCache();

      wrapper = ({ children }: any) => <MockedProvider cache={cache}>{children}</MockedProvider>;

      // silence the console for the incomplete fragment write
      const spy = jest.spyOn(console, 'error').mockImplementation(() => {});
      cache.writeFragment({
        fragment: ItemFragment,
        data: {
          __typename: "Item",
          id: 5,
        },
      });
      spy.mockRestore();
    });

    it("assumes `returnPartialData: true` per default", () => {
      const { result } = renderHook(
        () =>
          useFragment({
            fragment: ItemFragment,
            from: { __typename: "Item", id: 5 },
          }),
        { wrapper }
      );

      expect(result.current.data).toEqual({ __typename: "Item", id: 5 });
      expect(result.current.complete).toBe(false);
    });

    it("throws an exception with `returnPartialData: false` if only partial data is available", () => {
      // this is actually not intended behavior, but it is the current behavior
      // let's document it in a test until we remove `returnPartialData` in 3.8

      let error: Error;

      renderHook(
        () => {
          // we can't just `expect(() => renderHook(...)).toThrow(...)` because it will render a second time, resulting in an uncaught exception
          try {
            useFragment({
              fragment: ItemFragment,
              from: { __typename: "Item", id: 5 },
              returnPartialData: false,
            });
          } catch (e) {
            error = e;
          }
        },
        { wrapper }
      );

      expect(error!.toString()).toMatch(`Error: Can't find field 'text' on Item:5 object`);
    });

    it("throws an exception with `returnPartialData: false` if no data is available", () => {
      // this is actually not intended behavior, but it is the current behavior
      // let's document it in a test until we remove `returnPartialData` in 3.8
      let error: Error;

      renderHook(
        () => {
          // we can't just `expect(() => renderHook(...)).toThrow(...)` because it will render a second time, resulting in an uncaught exception
          try {
            useFragment({
              fragment: ItemFragment,
              from: { __typename: "Item", id: 6 },
              returnPartialData: false,
            });
          } catch (e) {
            error = e;
          }
        },
        { wrapper }
      );

      expect(error!.toString()).toMatch(`Error: Dangling reference to missing Item:6 object`);
    });
  });
});
>>>>>>> a6252774
<|MERGE_RESOLUTION|>--- conflicted
+++ resolved
@@ -1286,24 +1286,6 @@
       ]);
     });
   });
-<<<<<<< HEAD
-});
-
-describe.skip("Type Tests", () => {
-  test('NoInfer prevents adding arbitrary additional variables', () => {
-    const typedNode = {} as TypedDocumentNode<{ foo: string}, { bar: number }>
-    useFragment({
-      fragment: typedNode,
-      from: { __typename: "Query" },
-      variables: {
-        bar: 4,
-        // @ts-expect-error
-        nonExistingVariable: "string"
-      }
-    });
-  })
-})
-=======
 
   describe("tests with incomplete data", () => {
     let cache: InMemoryCache, wrapper: React.FunctionComponent;
@@ -1395,4 +1377,18 @@
     });
   });
 });
->>>>>>> a6252774
+
+describe.skip("Type Tests", () => {
+  test('NoInfer prevents adding arbitrary additional variables', () => {
+    const typedNode = {} as TypedDocumentNode<{ foo: string}, { bar: number }>
+    useFragment({
+      fragment: typedNode,
+      from: { __typename: "Query" },
+      variables: {
+        bar: 4,
+        // @ts-expect-error
+        nonExistingVariable: "string"
+      }
+    });
+  })
+})