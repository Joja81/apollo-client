--- conflicted
+++ resolved
@@ -1,10 +1,5 @@
-<<<<<<< HEAD
 import * as React from 'react';
-import type { ReactiveVar } from '../../core';
-=======
-import { useEffect, useState } from 'react';
 import type { ReactiveVar } from '../../core/index.js';
->>>>>>> 2ebbd3ab
 
 export function useReactiveVar<T>(rv: ReactiveVar<T>): T {
   const value = rv();
