import { invariant, __DEV__ } from '../../utilities/globals';
import * as React from 'react';
import type {
  ApolloClient,
  ApolloQueryResult,
  DocumentNode,
  OperationVariables,
  TypedDocumentNode,
  WatchQueryOptions,
  WatchQueryFetchPolicy,
  FetchMoreQueryOptions,
} from '../../core';
import { ApolloError, NetworkStatus } from '../../core';
import type { DeepPartial } from '../../utilities';
import { isNonEmptyArray } from '../../utilities';
import { useApolloClient } from './useApolloClient';
import { DocumentType, verifyDocumentType } from '../parser';
import type {
  SuspenseQueryHookOptions,
  ObservableQueryFields,
  NoInfer,
} from '../types/types';
import { useDeepMemo, useStrictModeSafeCleanupEffect, __use } from './internal';
import { useSuspenseCache } from './useSuspenseCache';
import type { InternalQueryReference } from '../cache/QueryReference';
import { canonicalStringify } from '../../cache';
export interface UseSuspenseQueryResult<
  TData = unknown,
  TVariables extends OperationVariables = OperationVariables
> {
  client: ApolloClient<any>;
  data: TData;
  error: ApolloError | undefined;
  fetchMore: FetchMoreFunction<TData, TVariables>;
  networkStatus: NetworkStatus;
  refetch: RefetchFunction<TData, TVariables>;
  subscribeToMore: SubscribeToMoreFunction<TData, TVariables>;
}

export type FetchMoreFunction<TData, TVariables extends OperationVariables> = (
  fetchMoreOptions: FetchMoreQueryOptions<TVariables, TData> & {
    updateQuery?: (
      previousQueryResult: TData,
      options: {
        fetchMoreResult: TData;
        variables: TVariables;
      }
    ) => TData;
  }
) => Promise<ApolloQueryResult<TData>>;

export type RefetchFunction<
  TData,
  TVariables extends OperationVariables
> = ObservableQueryFields<TData, TVariables>['refetch'];

export type SubscribeToMoreFunction<
  TData,
  TVariables extends OperationVariables
> = ObservableQueryFields<TData, TVariables>['subscribeToMore'];

export function useSuspenseQuery<
  TData,
  TVariables extends OperationVariables,
  TOptions extends Omit<SuspenseQueryHookOptions<TData>, 'variables'>
>(
  query: DocumentNode | TypedDocumentNode<TData, TVariables>,
  options?: SuspenseQueryHookOptions<NoInfer<TData>, NoInfer<TVariables>> &
    TOptions
): UseSuspenseQueryResult<
  TOptions['errorPolicy'] extends 'ignore' | 'all'
    ? TOptions['returnPartialData'] extends true
      ? DeepPartial<TData> | undefined
      : TData | undefined
    : TOptions['returnPartialData'] extends true
    ? TOptions['skip'] extends boolean
      ? DeepPartial<TData> | undefined
      : DeepPartial<TData>
    : TOptions['skip'] extends boolean
    ? TData | undefined
    : TData,
  TVariables
>;

export function useSuspenseQuery<
  TData = unknown,
  TVariables extends OperationVariables = OperationVariables
>(
  query: DocumentNode | TypedDocumentNode<TData, TVariables>,
  options: SuspenseQueryHookOptions<NoInfer<TData>, NoInfer<TVariables>> & {
    returnPartialData: true;
    errorPolicy: 'ignore' | 'all';
  }
): UseSuspenseQueryResult<DeepPartial<TData> | undefined, TVariables>;

export function useSuspenseQuery<
  TData = unknown,
  TVariables extends OperationVariables = OperationVariables
>(
  query: DocumentNode | TypedDocumentNode<TData, TVariables>,
  options: SuspenseQueryHookOptions<NoInfer<TData>, NoInfer<TVariables>> & {
    errorPolicy: 'ignore' | 'all';
  }
): UseSuspenseQueryResult<TData | undefined, TVariables>;

export function useSuspenseQuery<
  TData = unknown,
  TVariables extends OperationVariables = OperationVariables
>(
  query: DocumentNode | TypedDocumentNode<TData, TVariables>,
  options: SuspenseQueryHookOptions<NoInfer<TData>, NoInfer<TVariables>> & {
    skip: boolean;
    returnPartialData: true;
  }
): UseSuspenseQueryResult<DeepPartial<TData> | undefined, TVariables>;

export function useSuspenseQuery<
  TData = unknown,
  TVariables extends OperationVariables = OperationVariables
>(
  query: DocumentNode | TypedDocumentNode<TData, TVariables>,
  options: SuspenseQueryHookOptions<NoInfer<TData>, NoInfer<TVariables>> & {
    returnPartialData: true;
  }
): UseSuspenseQueryResult<DeepPartial<TData>, TVariables>;

export function useSuspenseQuery<
  TData = unknown,
  TVariables extends OperationVariables = OperationVariables
>(
  query: DocumentNode | TypedDocumentNode<TData, TVariables>,
  options: SuspenseQueryHookOptions<NoInfer<TData>, NoInfer<TVariables>> & {
    skip: boolean;
  }
): UseSuspenseQueryResult<TData | undefined, TVariables>;

export function useSuspenseQuery<
  TData = unknown,
  TVariables extends OperationVariables = OperationVariables
>(
  query: DocumentNode | TypedDocumentNode<TData, TVariables>,
  options?: SuspenseQueryHookOptions<NoInfer<TData>, NoInfer<TVariables>>
): UseSuspenseQueryResult<TData, TVariables>;

export function useSuspenseQuery<
  TData = unknown,
  TVariables extends OperationVariables = OperationVariables
>(
  query: DocumentNode | TypedDocumentNode<TData, TVariables>,
  options: SuspenseQueryHookOptions<
    NoInfer<TData>,
    NoInfer<TVariables>
  > = Object.create(null)
): UseSuspenseQueryResult<TData | undefined, TVariables> {
  const client = useApolloClient(options.client);
  const suspenseCache = useSuspenseCache(options.suspenseCache);
  const watchQueryOptions = useWatchQueryOptions({ client, query, options });
  const { fetchPolicy, variables } = watchQueryOptions;
  const { queryKey = [] } = options;

  const cacheKey = (
    [client, query, canonicalStringify(variables)] as any[]
  ).concat(queryKey);

  const queryRef = suspenseCache.getQueryRef(cacheKey, () =>
    client.watchQuery(watchQueryOptions)
  );

  const { fetchPolicy: currentFetchPolicy } = queryRef.watchQueryOptions;

  const [promiseCache, setPromiseCache] = React.useState(
    () => new Map([[queryRef.key, queryRef.promise]])
  );

  let promise = promiseCache.get(queryRef.key);

  if (currentFetchPolicy === 'standby' && fetchPolicy !== currentFetchPolicy) {
    promise = queryRef.reobserve({ fetchPolicy });
    promiseCache.set(queryRef.key, promise);
  }

  if (!promise) {
    promise = queryRef.promise;
    promiseCache.set(queryRef.key, promise);
  }

  useTrackedQueryRefs(queryRef);

  React.useEffect(() => {
    return queryRef.listen((promise) => {
      setPromiseCache((promiseCache) =>
        new Map(promiseCache).set(queryRef.key, promise)
      );
    });
  }, [queryRef]);

  const skipResult = React.useMemo(() => {
    const error = toApolloError(queryRef.result);

    return {
      loading: false,
      data: queryRef.result.data,
      networkStatus: error ? NetworkStatus.error : NetworkStatus.ready,
      error,
    };
  }, [queryRef.result]);

  const result =
    watchQueryOptions.fetchPolicy === 'standby' ? skipResult : __use(promise);

  const fetchMore: FetchMoreFunction<TData, TVariables> = React.useCallback(
    (options) => {
      const promise = queryRef.fetchMore(options);

      setPromiseCache((previousPromiseCache) =>
        new Map(previousPromiseCache).set(queryRef.key, promise)
      );

      return promise;
    },
    [queryRef]
  );

  const refetch: RefetchFunction<TData, TVariables> = React.useCallback(
    (variables) => {
      const promise = queryRef.refetch(variables);

      setPromiseCache((previousPromiseCache) =>
        new Map(previousPromiseCache).set(queryRef.key, promise)
      );

      return promise;
    },
    [queryRef]
  );

  const subscribeToMore: SubscribeToMoreFunction<TData, TVariables> =
  React.useCallback(
      (options) => queryRef.observable.subscribeToMore(options),
      [queryRef]
    );

  return React.useMemo(() => {
    return {
      client,
      data: result.data,
      error: toApolloError(result),
      networkStatus: result.networkStatus,
      fetchMore,
      refetch,
      subscribeToMore,
    };
  }, [client, fetchMore, refetch, result, subscribeToMore]);
}

function validateOptions(options: WatchQueryOptions) {
  const { query, fetchPolicy, returnPartialData } = options;

  verifyDocumentType(query, DocumentType.Query);
  validateFetchPolicy(fetchPolicy);
  validatePartialDataReturn(fetchPolicy, returnPartialData);
}

function validateFetchPolicy(
  fetchPolicy: WatchQueryFetchPolicy = 'cache-first'
) {
  const supportedFetchPolicies: WatchQueryFetchPolicy[] = [
    'cache-first',
    'network-only',
    'no-cache',
    'cache-and-network',
  ];

  invariant(
    supportedFetchPolicies.includes(fetchPolicy),
    `The fetch policy \`%s\` is not supported with suspense.`,
    fetchPolicy
  );
}

function validatePartialDataReturn(
  fetchPolicy: WatchQueryFetchPolicy | undefined,
  returnPartialData: boolean | undefined
) {
  if (fetchPolicy === 'no-cache' && returnPartialData) {
    invariant.warn(
      'Using `returnPartialData` with a `no-cache` fetch policy has no effect. To read partial data from the cache, consider using an alternate fetch policy.'
    );
  }
}

export function toApolloError(result: ApolloQueryResult<any>) {
  return isNonEmptyArray(result.errors)
    ? new ApolloError({ graphQLErrors: result.errors })
    : result.error;
}

<<<<<<< HEAD
export function useTrackedQueryRefs(queryRef: QueryReference) {
  const trackedQueryRefs = React.useRef(new Set<QueryReference>());
=======
export function useTrackedQueryRefs(queryRef: InternalQueryReference) {
  const trackedQueryRefs = useRef(new Set<InternalQueryReference>());
>>>>>>> 3a058153

  trackedQueryRefs.current.add(queryRef);

  useStrictModeSafeCleanupEffect(() => {
    trackedQueryRefs.current.forEach((sub) => sub.dispose());
  });
}

interface UseWatchQueryOptionsHookOptions<
  TData,
  TVariables extends OperationVariables
> {
  client: ApolloClient<unknown>;
  query: DocumentNode | TypedDocumentNode<TData, TVariables>;
  options: SuspenseQueryHookOptions<TData, TVariables>;
}

export function useWatchQueryOptions<
  TData,
  TVariables extends OperationVariables
>({
  client,
  query,
  options,
}: UseWatchQueryOptionsHookOptions<TData, TVariables>): WatchQueryOptions<
  TVariables,
  TData
> {
  return useDeepMemo<WatchQueryOptions<TVariables, TData>>(() => {
    const fetchPolicy =
      options.fetchPolicy ||
      client.defaultOptions.watchQuery?.fetchPolicy ||
      'cache-first';

    const watchQueryOptions = {
      ...options,
      fetchPolicy,
      query,
      notifyOnNetworkStatusChange: false,
      nextFetchPolicy: void 0,
    };

    if (__DEV__) {
      validateOptions(watchQueryOptions);
    }

    // Assign the updated fetch policy after our validation since `standby` is
    // not a supported fetch policy on its own without the use of `skip`.
    if (options.skip) {
      watchQueryOptions.fetchPolicy = 'standby';
    }

    return watchQueryOptions;
  }, [client, options, query]);
}<|MERGE_RESOLUTION|>--- conflicted
+++ resolved
@@ -295,13 +295,8 @@
     : result.error;
 }
 
-<<<<<<< HEAD
-export function useTrackedQueryRefs(queryRef: QueryReference) {
-  const trackedQueryRefs = React.useRef(new Set<QueryReference>());
-=======
 export function useTrackedQueryRefs(queryRef: InternalQueryReference) {
-  const trackedQueryRefs = useRef(new Set<InternalQueryReference>());
->>>>>>> 3a058153
+  const trackedQueryRefs = React.useRef(new Set<InternalQueryReference>());
 
   trackedQueryRefs.current.add(queryRef);
 
